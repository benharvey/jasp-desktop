--- conflicted
+++ resolved
@@ -3,21 +3,11 @@
 CURRENT_R_VERSION = 3.3
 
 CONFIG += c++11
-<<<<<<< HEAD
-=======
-
->>>>>>> 3a14660a
 TARGET = JASP-R-Interface
 DESTDIR = ..
 TEMPLATE = lib
 linux:CONFIG += staticlib
 
-<<<<<<< HEAD
-=======
-DEPENDPATH = ..
-PRE_TARGETDEPS += ../JASP-Common
-LIBS += -L.. -lJASP-Common
->>>>>>> 3a14660a
 
 
 _R_HOME = $$(R_HOME)
