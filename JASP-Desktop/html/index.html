<!DOCTYPE html PUBLIC "-//W3C//DTD XHTML 1.0 Strict//EN" "http://www.w3.org/TR/xhtml1/DTD/xhtml1-strict.dtd">
<html xmlns="http://www.w3.org/1999/xhtml" xml:lang="en">
<head>
	<meta http-equiv="Content-Type" content="text/html; charset=utf-8"/>
	
	<title>JASP</title>

	<link rel="stylesheet" href="css/jquery-ui-1.10.1.custom.min.css" type="text/css" />
	<script type="text/javascript" src="js/jquery-1.9.1.js"></script>
	<script type="text/javascript" src="js/jquery-ui-1.10.1.custom.js"></script>
	<script type="text/javascript" src="js/underscore-min.js"></script>

	<script type="text/javascript" src="js/table.js"></script>
	<script type="text/javascript" src="js/tables.js"></script>
	<script type="text/javascript" src="js/image.js"></script>
	<script type="text/javascript" src="js/images.js"></script>
	<script type="text/javascript" src="js/analysis.js"></script>

	<link rel="stylesheet" href="css/theme-jasp.css" type="text/css" />

	<script type="text/javascript" src="js/main.js"></script>

</head>
<body>
	<div id="templates" ></div>
	<div id="intro">
		<h1>Welcome to JASP!</h1>
<<<<<<< HEAD
		<p style="text-align: right ;">Version 0.6.6</p>
=======
		<p style="text-align: right ;">Version 0.7 Alpha</p>
>>>>>>> deb25d9b
		<p>Hi and welcome to JASP, a fresh and new way to do statistics that we're sure you'll like.</p>
		<p>
			JASP aims to be a complete and full featured alternative to SPSS, and it's well on it's way there!
			In fact, it aims to be a lot more than SPSS, which is why it implements some of the latest Bayesian
			analyses. So load up a data file, and take a look.
		</p>
		<p>
			Also remember, this is an early preview release and
			there are a number of features missing. So if it doesn't do all you need today, then check back
			tomorrow; JASP is being developed at break-neck speed!
		</p>
	</div>
	<div id="instructions" style="display: none;">
		<h1>Instructions</h1>
		<p>Below is the results table for your first analysis, highlighted in white.</p>
		<p>To the left are the options for this analysis. As you choose options, the results table below will change to display the results.</p>
		<p>When you have the analysis set up the way you want, you can click the OK button to return to the spreadsheet view.</p>
		<p>If you decide you want to change the analysis later, you can simply click the results table again, and this will bring back the options.</p>
	</div>
	<div id="spacer" style="height: 800px;"></div>
</body>
</html><|MERGE_RESOLUTION|>--- conflicted
+++ resolved
@@ -25,11 +25,7 @@
 	<div id="templates" ></div>
 	<div id="intro">
 		<h1>Welcome to JASP!</h1>
-<<<<<<< HEAD
-		<p style="text-align: right ;">Version 0.6.6</p>
-=======
-		<p style="text-align: right ;">Version 0.7 Alpha</p>
->>>>>>> deb25d9b
+		<p style="text-align: right ;">Version 0.7 Beta</p>
 		<p>Hi and welcome to JASP, a fresh and new way to do statistics that we're sure you'll like.</p>
 		<p>
 			JASP aims to be a complete and full featured alternative to SPSS, and it's well on it's way there!
