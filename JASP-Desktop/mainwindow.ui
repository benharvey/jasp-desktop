--- conflicted
+++ resolved
@@ -295,11 +295,7 @@
                       <rect>
                        <x>2</x>
                        <y>0</y>
-<<<<<<< HEAD
                        <width>552</width>
-=======
-                       <width>262</width>
->>>>>>> 77af368c
                        <height>540</height>
                       </rect>
                      </property>
