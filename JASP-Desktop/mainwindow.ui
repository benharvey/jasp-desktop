--- conflicted
+++ resolved
@@ -331,13 +331,8 @@
                       <rect>
                        <x>0</x>
                        <y>0</y>
-<<<<<<< HEAD
-                       <width>223</width>
-                       <height>722</height>
-=======
                        <width>333</width>
                        <height>653</height>
->>>>>>> 052442ad
                       </rect>
                      </property>
                      <property name="sizePolicy">
