--- conflicted
+++ resolved
@@ -46,13 +46,9 @@
 #include <QTimer>
 #include <QStringBuilder>
 #include <QWebHistory>
-<<<<<<< HEAD
 #include <QDropEvent>
-=======
 #include <QFileInfo>
 #include <QShortcut>
-
->>>>>>> 83345113
 
 #include "analysisloader.h"
 #include "qutils.h"
@@ -244,7 +240,6 @@
 	adjustOptionsPanelWidth();
 }
 
-<<<<<<< HEAD
 void MainWindow::dragEnterEvent(QDragEnterEvent *event)
 {
 	const QMimeData *data = event->mimeData();
@@ -273,7 +268,8 @@
 	open(url.path());
 
 	event->accept();
-=======
+}
+
 void MainWindow::closeEvent(QCloseEvent *event)
 {
 	bool cancel = closeRequestCheck();
@@ -308,8 +304,6 @@
 		title.chop(1);
 		setWindowTitle(title);
 	}
-
->>>>>>> 83345113
 }
 
 void MainWindow::analysisResultsChangedHandler(Analysis *analysis)
@@ -621,7 +615,7 @@
 				Json::Value &resultsJson = analysisData["results"];
 
 				int id = analysisData["id"].asInt();
-				string name = analysisData["name"].asString();
+				QString name = QString::fromStdString(analysisData["name"].asString());
 				Analysis::Status status = (Analysis::Status)analysisData["status"].asInt();
 
 				Analysis *analysis = _analyses->create(name, &optionsJson, status);
@@ -749,11 +743,7 @@
 {
 	try
 	{
-<<<<<<< HEAD
 		_currentAnalysis = _analyses->create(item);
-=======
-		_currentAnalysis = _analyses->create(name);
->>>>>>> 83345113
 
 		showForm(_currentAnalysis);
 		ui->webViewResults->page()->mainFrame()->evaluateJavaScript("window.select(" % QString::number(_currentAnalysis->id()) % ")");
@@ -774,7 +764,7 @@
 
 void MainWindow::saveSelected(const QString &filename)
 {
-	if (_analyses->size() > 0)
+	if (_analyses->count() > 0)
 	{
 		QWebElement element =  ui->webViewResults->page()->mainFrame()->documentElement();
 		QString qHTML = element.toOuterXml();
