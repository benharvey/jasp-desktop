--- conflicted
+++ resolved
@@ -130,14 +130,10 @@
     activitylog.cpp \
     lrnamreply.cpp \
     lrnam.cpp \
-    analysisforms/r11tlearnform.cpp \
-<<<<<<< HEAD
+    widgets/webview.cpp \
     widgets/button.cpp \
-    ribbons/ribbonr11tlearn.cpp
-=======
-    ribbons/ribbonr11tlearn.cpp \
-    widgets/webview.cpp
->>>>>>> 1bc6c821
+	analysisforms/r11tlearnform.cpp \
+	ribbons/ribbonr11tlearn.cpp
 
 HEADERS  += \
 	analyses.h \
@@ -236,14 +232,10 @@
     lrnamreply.h \
     lrnam.h \
     widgets/groupbox.h \
-    analysisforms/r11tlearnform.h \
-<<<<<<< HEAD
     widgets/button.h \
-    ribbons/ribbonr11tlearn.h
-=======
-    ribbons/ribbonr11tlearn.h \
-    widgets/webview.h
->>>>>>> 1bc6c821
+    widgets/webview.h \
+	analysisforms/r11tlearnform.h \
+	ribbons/ribbonr11tlearn.h
 
 FORMS    += \
     backstageform.ui \
