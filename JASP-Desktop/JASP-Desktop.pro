QT += core gui webenginewidgets webchannel svg network printsupport xml qml quick quickwidgets quickcontrols2
DEFINES += JASP_USES_QT_HERE

include(../JASP.pri)

greaterThan(QT_MAJOR_VERSION, 4): QT += widgets

<<<<<<< HEAD
include(../R_HOME.pri)

=======
>>>>>>> 052442ad
CONFIG += c++11

DESTDIR = ..

windows:TARGET = JASP
   macx:TARGET = JASP
  linux:{ exists(/app/lib/*) {TARGET = org.jasp.JASP } else { TARGET = jasp }}


TEMPLATE = app

DEPENDPATH = ..

CONFIG -= app_bundle

INCLUDEPATH += ../JASP-Common/

#exists(/app/lib/*) should only be true when building flatpak
exists(/app/lib/*)	{ target.path += /app/bin }
else			{
	target.path += /usr/bin
}

INSTALLS += target

   macx:INCLUDEPATH += ../../boost_1_64_0
windows:INCLUDEPATH += ../../boost_1_64_0

LIBS += -L.. -lJASP-Common

windows:CONFIG(ReleaseBuild) {
    LIBS += -llibboost_filesystem-vc141-mt-1_64 -llibboost_system-vc141-mt-1_64 -larchive.dll
}

windows:CONFIG(DebugBuild) {
    LIBS += -llibboost_filesystem-vc141-mt-gd-1_64 -llibboost_system-vc141-mt-gd-1_64 -larchive.dll
}

   macx:LIBS += -lboost_filesystem-clang-mt-1_64 -lboost_system-clang-mt-1_64 -larchive -lz
windows:LIBS += -lole32 -loleaut32

linux {
    LIBS += -larchive
    exists(/app/lib/*)	{ LIBS += -L/app/lib }
    LIBS += -lboost_filesystem -lboost_system -lrt
}

$$JASPTIMER_USED {
    windows:CONFIG(ReleaseBuild)    LIBS += -llibboost_timer-vc141-mt-1_64
    windows:CONFIG(DebugBuild)      LIBS += -llibboost_timer-vc141-mt-gd-1_64
    linux:                          LIBS += -lboost_timer
    macx:                           LIBS += -lboost_timer-clang-mt-1_64
}

macx:QMAKE_CXXFLAGS_WARN_ON += -Wno-unused-parameter -Wno-unused-local-typedef
macx:QMAKE_CXXFLAGS += -Wno-c++11-extensions
macx:QMAKE_CXXFLAGS += -Wno-c++11-long-long
macx:QMAKE_CXXFLAGS += -Wno-c++11-extra-semi
macx:QMAKE_CXXFLAGS += -stdlib=libc++

windows:QMAKE_CXXFLAGS += -DBOOST_USE_WINDOWS_H -DNOMINMAX -D__WIN32__ -DBOOST_INTERPROCESS_BOOTSTAMP_IS_SESSION_MANAGER_BASED

INCLUDEPATH += $$PWD/../JASP-Common/

# Additional import path used to resolve QML modules in Qt Creator's code model
QML_IMPORT_PATH = $$PWD/imports

include(JASP-Desktop.pri)

# List all pri files in the analysis
defineReplace(list_pri_files) {
    FILES = $$files($$1)
    PRI_FILES =
    for(file, $$list($$FILES)) {
        exists($$file)
        {
            PRI_FILES *= $$find(file, .*\.pri)
            PRI_FILES *= $$list_pri_files($$file/*)
        }
    }
    return($$PRI_FILES)
}

# Directory containing the analysis forms
ANALYSIS_DIR = $$PWD/analysis/analysisforms
# Directory containing the modules
MODULES_DIR = $$list_pri_files($$ANALYSIS_DIR)

# Include all the module pri files
for(file, $$list($$MODULES_DIR)) {
    include($$file)
}


exists(/app/lib/*) {
	flatpak_desktop.files = ../Tools/flatpak/org.jasp.JASP.desktop
	flatpak_desktop.path = /app/share/applications
	INSTALLS += flatpak_desktop

	flatpak_icon.files = ../Tools/flatpak/org.jasp.JASP.svg
	flatpak_icon.path = /app/share/icons/hicolor/scalable/apps
	INSTALLS += flatpak_icon

	flatpak_appinfo.commands = "cd $$PWD/../Tools/flatpak && mkdir -p /app/share/app-info/xmls && gzip -c > /app/share/app-info/xmls/org.jasp.JASP.xml.gz < org.jasp.JASP.appdata.xml"
	QMAKE_EXTRA_TARGETS += flatpak_appinfo
	PRE_TARGETDEPS      += flatpak_appinfo

	#flatpak_appinfo_xml.files = ../Tools/flatpak.org.jasp.JASP.appdata.xml
	#flatpak_appinfo_xml.path = /app/share/appdata
	#INSTALLS += flatpak_appinfo_xml


	flatpak_appinfo_icon.files = ../Tools/flatpak/org.jasp.JASP.svg
	flatpak_appinfo_icon.path = /app/share/app-info/icons/flatpak/scalable
	INSTALLS += flatpak_appinfo_icon

	flatpak_appinfo_icon64.files = ../Tools/flatpak/64/org.jasp.JASP.png
	flatpak_appinfo_icon64.path = /app/share/app-info/icons/flatpak/64x64
	INSTALLS += flatpak_appinfo_icon64

	flatpak_appinfo_icon128.files = ../Tools/flatpak/128/org.jasp.JASP.png
	flatpak_appinfo_icon128.path = /app/share/app-info/icons/flatpak/128x128
	INSTALLS += flatpak_appinfo_icon128
<<<<<<< HEAD
}

#Lets create a nice shellscript that tells us which version of JASP and R we are building/using!
unix {
    SCRIPTFILENAME=$${OUT_PWD}/../versionScript.sh

    createVersionScript.commands += echo \"$${LITERAL_HASH}!/bin/sh\"                                                                           >  $$SCRIPTFILENAME ;
    createVersionScript.commands += echo \"JASP_VERSION_MAJOR=$$JASP_VERSION_MAJOR\"                                                            >> $$SCRIPTFILENAME ;
    createVersionScript.commands += echo \"JASP_VERSION_MINOR=$$JASP_VERSION_MINOR\"                                                            >> $$SCRIPTFILENAME ;
    createVersionScript.commands += echo \"JASP_VERSION_REVISION=$$JASP_VERSION_REVISION\"                                                      >> $$SCRIPTFILENAME ;
    createVersionScript.commands += echo \"JASP_VERSION_BUILD=$$JASP_VERSION_BUILD\n\"                                                          >> $$SCRIPTFILENAME ;
    createVersionScript.commands += echo \"JASP_VERSION=$${JASP_VERSION_MAJOR}.$${JASP_VERSION_MINOR}.$${JASP_VERSION_REVISION}.$${JASP_VERSION_BUILD}\n\"  >> $$SCRIPTFILENAME ;
    createVersionScript.commands += echo \"CURRENT_R_VERSION=$$CURRENT_R_VERSION\"                                                              >> $$SCRIPTFILENAME ;

    QMAKE_EXTRA_TARGETS += createVersionScript
    POST_TARGETDEPS     += createVersionScript
}

#And of course also a version description to include in the Windows installer
windows {
        WIXFILENAME=$${OUT_PWD}/../jasp.wxi
        createVersionWix.commands += $$quote(echo ^<?xml version=\"1.0\" encoding=\"utf-8\"?^>^<Include^> >  $${WIXFILENAME}) &&
        createVersionWix.commands += $$quote(echo ^<?define MajorVersion=\"$${JASP_VERSION_MAJOR}\" ?^> >>  $${WIXFILENAME}) &&
        createVersionWix.commands += $$quote(echo ^<?define MinorVersion=\"$${JASP_VERSION_MINOR}\" ?^> >>  $${WIXFILENAME}) &&
        createVersionWix.commands += $$quote(echo ^<?define BuildVersion=\"$${JASP_VERSION_BUILD}\" ?^> >>  $${WIXFILENAME}) &&
        createVersionWix.commands += $$quote(echo ^<?define Revision=\"$${JASP_VERSION_REVISION}\" ?^> >>  $${WIXFILENAME}) &&
        createVersionWix.commands += $$quote(echo ^<?define JaspType=\"$${JASP_VERSION_TYPE}\"?^>^</Include^> >>  $${WIXFILENAME})

        QMAKE_EXTRA_TARGETS += createVersionWix
        POST_TARGETDEPS     += createVersionWix
}
#ENVIRONMENT_CRYPTKEY="$(SIMPLECRYPTKEY)"
#message("ENVIRONMENT_CRYPTKEY: $$[ENVIRONMENT_CRYPTKEY]")
!isEmpty($$[ENVIRONMENT_CRYPTKEY]) {
    DEFINES+="ENVIRONMENT_CRYPTKEY=$$[ENVIRONMENT_CRYPTKEY]"
}
=======
}
>>>>>>> 052442ad
<|MERGE_RESOLUTION|>--- conflicted
+++ resolved
@@ -5,11 +5,8 @@
 
 greaterThan(QT_MAJOR_VERSION, 4): QT += widgets
 
-<<<<<<< HEAD
 include(../R_HOME.pri)
 
-=======
->>>>>>> 052442ad
 CONFIG += c++11
 
 DESTDIR = ..
@@ -133,7 +130,6 @@
 	flatpak_appinfo_icon128.files = ../Tools/flatpak/128/org.jasp.JASP.png
 	flatpak_appinfo_icon128.path = /app/share/app-info/icons/flatpak/128x128
 	INSTALLS += flatpak_appinfo_icon128
-<<<<<<< HEAD
 }
 
 #Lets create a nice shellscript that tells us which version of JASP and R we are building/using!
@@ -170,6 +166,3 @@
 !isEmpty($$[ENVIRONMENT_CRYPTKEY]) {
     DEFINES+="ENVIRONMENT_CRYPTKEY=$$[ENVIRONMENT_CRYPTKEY]"
 }
-=======
-}
->>>>>>> 052442ad
