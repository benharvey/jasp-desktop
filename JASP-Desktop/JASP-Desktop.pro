
QT += core gui webkit webkitwidgets svg

greaterThan(QT_MAJOR_VERSION, 4): QT += widgets

windows:CONFIG += c++11

DESTDIR = ..
TARGET = JASP
TEMPLATE = app

DEPENDPATH = ..

CONFIG -= app_bundle

INCLUDEPATH += ../JASP-Common/

   macx:INCLUDEPATH += ../../boost_1_54_0
windows:INCLUDEPATH += ../../boost_1_54_0

PRE_TARGETDEPS += ../libJASP-Common.a

LIBS += -L.. -lJASP-Common

windows:LIBS += -lboost_filesystem-mt -lboost_system-mt -larchive.dll
   macx:LIBS += -lboost_filesystem-mt -lboost_system-mt -larchive -lz
  linux:LIBS += -lboost_filesystem    -lboost_system    -larchive

macx:ICON = icon.icns
windows:RC_FILE = icon.rc

windows:LIBS += -lole32 -loleaut32
  linux:LIBS += -lrt

QMAKE_CXXFLAGS += -Wno-c++11-extensions
QMAKE_CXXFLAGS += -Wno-unused-parameter
QMAKE_CXXFLAGS += -Wno-c++11-long-long
QMAKE_CXXFLAGS += -Wno-c++11-extra-semi

QMAKE_CXXFLAGS += -DBOOST_USE_WINDOWS_H

linux {
    _R_HOME = $$(R_HOME)
    isEmpty(_R_HOME):_R_HOME = /usr/lib/R
    QMAKE_CXXFLAGS += -D\'R_HOME=\"$$_R_HOME\"\'
}

SOURCES += main.cpp \
    analyses.cpp \
    mainwindow.cpp \
    datasettablemodel.cpp \
    backstageform.cpp \
    enginesync.cpp \
    availablefields.cpp \
    asyncloader.cpp \
    maintableview.cpp \
    maintablehorizontalheader.cpp \
    widgets/assignbutton.cpp \
    widgets/availablefieldslistview.cpp \
    widgets/boundcheckbox.cpp \
    widgets/boundlistview.cpp \
    widgets/expanderbutton.cpp \
    widgets/infopopup.cpp \
    widgets/ribbonbutton.cpp \
    widgets/toolbutton.cpp \
    widgets/boundtextbox.cpp \
    widgets/boundgroupbox.cpp \
    widgets/progresswidget.cpp \
    widgets/anovamodelwidget.cpp \
    widgets/listview.cpp \
    widgets/draganddrop.cpp \
    widgets/assignbuttonmenu.cpp \
    widgets/tableview.cpp \
    widgets/boundpairstable.cpp \
    widgets/boundcombobox.cpp \
    widgets/boundtableview.cpp \
    widgets/tableviewmenueditor.cpp \
    widgets/tableviewmenueditordelegate.cpp \
    analysisforms/analysisform.cpp \
    analysisforms/anovabayesianform.cpp \
    analysisforms/ttestpairedsamplesform.cpp \
    analysisforms/anovamultivariateform.cpp \
    analysisforms/ttestbayesianonesampleform.cpp \
    analysisforms/ancovaform.cpp \
    analysisforms/anovaform.cpp \
    analysisforms/descriptivesform.cpp \
    analysisforms/anovaonewayform.cpp \
    analysisforms/ttestonesampleform.cpp \
    analysisforms/ttestindependentsamplesform.cpp \
    analysisforms/ancovamultivariateform.cpp \
    analysisforms/regressionlinearform.cpp \
    analysisforms/correlationform.cpp \
    widgets/boundassignwidget.cpp \
    analysisforms/anovarepeatedmeasuresform.cpp \
    analysisforms/contingencytablesform.cpp \
    analysisforms/correlationpartialform.cpp \
    ribbons/ribbonwidget.cpp \
    ribbons/ribbonsem.cpp \
    ribbons/ribbonanalysis.cpp \
    ribbons/ribbonhome.cpp \
    analysisforms/semsimpleform.cpp \
    widgets/boundtextedit.cpp \
    widgets/stealthbutton.cpp \
    analysisforms/ttestbayesianindependentsamplesform.cpp \
    analysisforms/ttestbayesianpairedsamplesform.cpp \
    widgets/itemmodelselectitem.cpp \
    widgets/itemmodelselectvariable.cpp \
    widgets/tabbar.cpp \
    optionsform.cpp \
    widgets/textmodellavaan.cpp \
    terms.cpp \
    term.cpp \
    widgets/tablemodelanovamodelnuisancefactors.cpp \
    widgets/tablemodelpairsassigned.cpp \
    widgets/tablemodelvariables.cpp \
    widgets/tablemodelvariablesassigned.cpp \
    widgets/tablemodelvariablesavailable.cpp \
    widgets/tablemodelvariableslevels.cpp \
    widgets/tablemodelvariablesoptions.cpp \
    widgets/tablemodelanovamodel.cpp \
    widgets/tablemodelcontrasts.cpp \
    widgets/tablemodelanovadesign.cpp \
    appdirs.cpp \
    widgets/tablemodelanovawithinsubjectcells.cpp \
    analysisforms/ancovabayesianform.cpp \
    analysisforms/anovarepeatedmeasuresbayesianform.cpp \
    analysisforms/correlationbayesianform.cpp \
    analysisforms/contingencytablesbayesianform.cpp \
    analysisforms/correlationbayesianpairsform.cpp \
    application.cpp \
    analysisforms/regressionlinearbayesianform.cpp \
    qutils.cpp \
    activitylog.cpp \
    lrnamreply.cpp \
    lrnam.cpp \
    widgets/webview.cpp \
    widgets/button.cpp \
    analysisforms/r11tlearnform.cpp \
    ribbons/ribbonr11tlearn.cpp \
    backstage/breadcrumbs.cpp \
    backstage/verticaltabbar.cpp \
    backstage/verticaltabwidget.cpp \
    backstagewidget.cpp \
    backstage/fsentrywidget.cpp \
    backstage/fsbrowser.cpp \
    backstage/verticalscrollarea.cpp \
    backstage/elidelabel.cpp \
    backstage/backstageosf.cpp \
    backstage/backstagecomputer.cpp \
    backstage/backstagepage.cpp \
    backstage/opensavewidget.cpp \
    analysisforms/regressionloglinearform.cpp \
    analysisforms/regressionloglinearbayesianform.cpp \
    backstage/fsbmexamples.cpp \
    backstage/fsbmodel.cpp \
    backstage/fsbmcomputer.cpp \
    backstage/fsbmrecent.cpp \
    backstage/fsbmrecentfolders.cpp \
    fileevent.cpp

HEADERS  += \
    analyses.h \
    datasettablemodel.h \
    backstageform.h \
    enginesync.h \
    availablefields.h \
    analysisforms/analysisform.h \
    widgets/assignbutton.h \
    widgets/availablefieldslistview.h \
    widgets/boundcheckbox.h \
    widgets/boundlistview.h \
    widgets/expanderbutton.h \
    widgets/infopopup.h \
    widgets/ribbonbutton.h \
    widgets/toolbutton.h \
    widgets/boundtextbox.h \
    widgets/boundgroupbox.h \
    analysisforms/anovabayesianform.h \
    analysisforms/ttestpairedsamplesform.h \
    analysisforms/anovamultivariateform.h \
    analysisforms/ttestbayesianonesampleform.h \
    widgets/boundpairstable.h \
    asyncloader.h \
    widgets/progresswidget.h \
    widgets/anovamodelwidget.h \
    bound.h \
    widgets/boundmodel.h \
    widgets/listview.h \
    widgets/draganddrop.h \
    widgets/assignbuttonmenu.h \
    widgets/enhanceddroptarget.h \
    widgets/tableview.h \
    maintableview.h \
    widgets/droptarget.h \
    widgets/tablemodel.h \
    analysisforms/ancovaform.h \
    analysisforms/anovaform.h \
    analysisforms/descriptivesform.h \
    analysisforms/anovaonewayform.h \
    analysisforms/ttestindependentsamplesform.h \
    analysisforms/ttestonesampleform.h \
    analysisforms/ancovamultivariateform.h \
    maintablehorizontalheader.h \
    analysisforms/regressionlinearform.h \
    mainwindow.h \
    analysisforms/correlationform.h \
    widgets/boundcombobox.h \
    widgets/boundtableview.h \
    widgets/tableviewmenueditor.h \
    widgets/tableviewmenueditordelegate.h \
    widgets/boundassignwidget.h \
    analysisforms/anovarepeatedmeasuresform.h \
    analysisforms/contingencytablesform.h \
    analysisforms/correlationpartialform.h \
    ribbons/ribbonwidget.h \
    ribbons/ribbonsem.h \
    ribbons/ribbonanalysis.h \
    ribbons/ribbonhome.h \
    analysisforms/semsimpleform.h \
    widgets/boundtextedit.h \
    widgets/stealthbutton.h \
    analysisforms/ttestbayesianindependentsamplesform.h \
    analysisforms/ttestbayesianpairedsamplesform.h \
    widgets/itemmodelselectitem.h \
    widgets/itemmodelselectvariable.h \
    widgets/tabbar.h \
    optionsform.h \
    widgets/textmodellavaan.h \
    term.h \
    terms.h \
    variableinfo.h \
    widgets/tablemodelanovamodelnuisancefactors.h \
    widgets/tablemodelpairsassigned.h \
    widgets/tablemodelvariables.h \
    widgets/tablemodelvariablesassigned.h \
    widgets/tablemodelvariablesavailable.h \
    widgets/tablemodelvariableslevels.h \
    widgets/tablemodelvariablesoptions.h \
    widgets/tablemodelanovamodel.h \
    widgets/tablemodelcontrasts.h \
    widgets/tablemodelanovadesign.h \
    appdirs.h \
    widgets/tablemodelanovawithinsubjectcells.h \
    analysisforms/ancovabayesianform.h \
    analysisforms/anovarepeatedmeasuresbayesianform.h \
    analysisforms/correlationbayesianform.h \
    analysisforms/contingencytablesbayesianform.h \
    analysisforms/correlationbayesianpairsform.h \
    application.h \
    analysisforms/regressionlinearbayesianform.h \
    qutils.h \
    activitylog.h \
    lrnamreply.h \
    lrnam.h \
    widgets/groupbox.h \
    widgets/button.h \
    widgets/webview.h \
    analysisforms/r11tlearnform.h \
    ribbons/ribbonr11tlearn.h \
    backstage/breadcrumbs.h \
    backstage/verticaltabbar.h \
    backstage/verticaltabwidget.h \
    backstagewidget.h \
    backstage/fsentrywidget.h \
    backstage/fsbrowser.h \
    backstage/fsentry.h \
    backstage/verticalscrollarea.h \
    backstage/elidelabel.h \
    backstage/backstageosf.h \
    backstage/backstagecomputer.h \
    backstage/backstagepage.h \
    backstage/opensavewidget.h \
    analysisforms/regressionloglinearform.h \
    analysisforms/regressionloglinearbayesianform.h \
    backstage/fsbmexamples.h \
    backstage/fsbmodel.h \
    backstage/fsbmcomputer.h \
    backstage/fsbmrecent.h \
    backstage/fsbmrecentfolders.h \
    fileevent.h

FORMS += \
    backstageform.ui \
    analysisforms/anovabayesianform.ui \
    analysisforms/ttestpairedsamplesform.ui \
    analysisforms/anovamultivariateform.ui \
    analysisforms/ttestbayesianonesampleform.ui \
    widgets/progresswidget.ui \
    widgets/anovamodelwidget.ui \
    analysisforms/ancovaform.ui \
    analysisforms/anovaform.ui \
    analysisforms/descriptivesform.ui \
    analysisforms/anovaonewayform.ui \
    analysisforms/ttestindependentsamplesform.ui \
    analysisforms/ttestonesampleform.ui \
    analysisforms/ancovamultivariateform.ui \
    analysisforms/regressionlinearform.ui \
    mainwindow.ui \
    analysisforms/correlationform.ui \
    widgets/boundassignwidget.ui \
    analysisforms/anovarepeatedmeasuresform.ui \
    analysisforms/contingencytablesform.ui \
    analysisforms/correlationpartialform.ui \
    ribbons/ribbonhome.ui \
    ribbons/ribbonsem.ui \
    ribbons/ribbonanalysis.ui \
    analysisforms/semsimpleform.ui \
    analysisforms/ttestbayesianindependentsamplesform.ui \
    analysisforms/ttestbayesianpairedsamplesform.ui \
    optionsform.ui \
    analysisforms/ancovabayesianform.ui \
    analysisforms/anovarepeatedmeasuresbayesianform.ui \
    analysisforms/correlationbayesianform.ui \
    analysisforms/correlationbayesianpairsform.ui \
    analysisforms/contingencytablesbayesianform.ui \
    analysisforms/regressionlinearbayesianform.ui \
    analysisforms/r11tlearnform.ui \
    ribbons/ribbonr11tlearn.ui \
    backstage/backstagecomputer.ui \
    analysisforms/regressionloglinearform.ui \
    analysisforms/regressionloglinearbayesianform.ui


RESOURCES += \
    backstage/backstage.qrc \
    html/html.qrc \
    resources/icons.qrc \
    resources/resources.qrc

   unix:OTHER_FILES += icon.icns
windows:OTHER_FILES += icon.rc

OTHER_FILES += \
    html/index.html \
    html/css/jquery-ui-1.10.1.custom.css \
    html/css/jquery-ui-1.10.1.custom.min.css \
    html/css/images/animated-overlay.gif \
    html/css/images/ui-bg_flat_0_aaaaaa_40x100.png \
    html/css/images/ui-bg_flat_75_ffffff_40x100.png \
    html/css/images/ui-bg_glass_55_fbf9ee_1x400.png \
    html/css/images/ui-bg_glass_65_ffffff_1x400.png \
    html/css/images/ui-bg_glass_75_dadada_1x400.png \
    html/css/images/ui-bg_glass_75_e6e6e6_1x400.png \
    html/css/images/ui-bg_glass_95_fef1ec_1x400.png \
    html/css/images/ui-bg_highlight-soft_75_cccccc_1x100.png \
    html/css/images/ui-icons_2e83ff_256x240.png \
    html/css/images/ui-icons_222222_256x240.png \
    html/css/images/ui-icons_454545_256x240.png \
    html/css/images/ui-icons_888888_256x240.png \
    html/css/images/ui-icons_cd0a0a_256x240.png \
    html/js/jquery-1.9.1.js \
    html/js/jquery-ui-1.10.1.custom.js \
    html/js/jquery-ui-1.10.1.custom.min.js \
    html/js/main.js \
    html/js/underscore-min.js \
    html/js/underscore.js \
    html/js/table.js \
    html/js/tables.js \
    resources/expanded.png \
    resources/expander-arrow-down-disabled.png \
    resources/expander-arrow-down-hover.png \
    resources/expander-arrow-down.png \
    resources/expander-arrow-up-disabled.png \
    resources/expander-arrow-up-hover.png \
    resources/expander-arrow-up.png \
    resources/icons/accessories-calculator.png \
    resources/icons/accessories-text-editor.png \
    resources/icons/application-exit.png \
    resources/icons/application-vnd.oasis.opendocument.spreadsheet.png \
    resources/icons/application-x-kchart.png \
    resources/icons/applications-development.png \
    resources/icons/applications-education-mathematics.png \
    resources/icons/applications-education.png \
    resources/icons/applications-system.png \
    resources/icons/applications-toys.png \
    resources/icons/bookcase.png \
    resources/icons/core.png \
    resources/icons/dialog-close.png \
    resources/icons/document-new.png \
    resources/icons/document-open.png \
    resources/icons/document-print.png \
    resources/icons/document-save-as.png \
    resources/icons/document-save.png \
    resources/icons/edit-copy.png \
    resources/icons/edit-delete-shred.png \
    resources/icons/edit-find.png \
    resources/icons/edit-paste.png \
    resources/icons/edit-redo.png \
    resources/icons/edit-undo.png \
    resources/icons/emblem-favorite.png \
    resources/icons/folder-blue.png \
    resources/icons/folder-cyan.png \
    resources/icons/folder-grey.png \
    resources/icons/folder-orange.png \
    resources/icons/folder-red.png \
    resources/icons/folder-txt.png \
    resources/icons/folder-violet.png \
    resources/icons/folder-yellow.png \
    resources/icons/help-about.png \
    resources/icons/kbrunch.png \
    resources/icons/kchart.png \
    resources/icons/kcmpartitions.png \
    resources/icons/kcoloredit.png \
    resources/icons/preferences-system-session-services.png \
    resources/icons/roll.png \
    resources/icons/text-x-moc.png \
    resources/icons/tools-wizard.png \
    resources/icons/user-home.png \
    resources/arrow-left.png \
    resources/arrow-right.png \
    resources/osx/ribbonbutton.css \
    html/js/displaydefs.js \
    html/css/theme-spss.css \
    html/css/theme-jasp.css \
    resources/icons/variable-nominal.png \
    resources/icons/variable-ordinal.png \
    resources/icons/variable-scale.png \
    resources/icons/analysis-ttest.png \
    html/css/images/copy.png \
    html/css/images/running.gif \
    html/css/images/waiting.gif \
    resources/icons/toolbutton-descriptives.png \
    resources/icons/analysis-bayesian-crosstabs.png \
    resources/icons/analysis-bayesian-regression.png \
    resources/icons/analysis-bayesian-anova.png \
    resources/icons/analysis-bayesian-ttest.png \
    resources/icons/analysis-classical-anova.png \
    resources/icons/analysis-classical-crosstabs.png \
    resources/icons/analysis-classical-regression.png \
    resources/icons/analysis-classical-ttest.png \
    resources/icons/analysis-descriptives.png \
    resources/icons/analysis-background-mouseover.png \
    resources/icons/analysis-background-clicked.png \
    resources/icons/analysis-descriptives.svg \
    resources/icons/toolbutton-menu-indicator.svg \
    resources/icons/variable-scale.svg \
    resources/icons/variable-ordinal.svg \
    resources/icons/variable-nominal.svg \
    resources/icons/analysis-classical-regression.svg \
    resources/icons/analysis-classical-anova.svg \
    resources/icons/analysis-classical-ttest.svg \
    resources/icons/analysis-bayesian-ttest.svg \
    resources/icons/analysis-bayesian-anova.svg \
    resources/icons/analysis-bayesian-crosstabs.svg \
    resources/icons/analysis-classical-crosstabs.svg \
    resources/icons/analysis-bayesian-regression.svg \
    resources/icons/toolbutton-menu-indicator.svg \
    html/js/image.js \
    resources/icons/variable-scale-inactive.svg \
    resources/icons/variable-ordinal-inactive.svg \
    resources/icons/variable-nominal-inactive.svg \
    html/css/images/logo.svg \
    html/js/images.js \
    html/js/analysis.js \
    resources/icons/variable-nominal-text.svg \
    html/css/images/waiting.svg \
    resources/icons/analysis-classical-sem.svg \
    html/js/jaspwidget.js \
    html/js/backbone-min-1.1.2.js \
    html/css/images/resizer.png \
    html/css/images/arrowsmalldownbtn.png

HELP_PATH = $${PWD}/../Docs/help
RESOURCES_PATH = $${PWD}/../Resources

win32 {

    RESOURCES_PATH_DEST = $${OUT_PWD}/../Resources/

    RESOURCES_PATH ~= s,/,\\,g
    RESOURCES_PATH_DEST ~= s,/,\\,g

    copyres.commands  += $$quote(cmd /c xcopy /S /I /Y $${RESOURCES_PATH} $${RESOURCES_PATH_DEST})
}

macx {

    RESOURCES_PATH_DEST = $${OUT_PWD}/../../Resources/

    copyres.commands += $(MKDIR) $$RESOURCES_PATH_DEST ;
    copyres.commands += cp -R $$RESOURCES_PATH/* $$RESOURCES_PATH_DEST ;
}

linux {

    RESOURCES_PATH_DEST = $${OUT_PWD}/../Resources/

    copyres.commands += $(MKDIR) $$RESOURCES_PATH_DEST ;
    copyres.commands += cp -R $$RESOURCES_PATH/* $$RESOURCES_PATH_DEST ;
}

! equals(PWD, $${OUT_PWD}) {

<<<<<<< HEAD
    QMAKE_EXTRA_TARGETS += copyres
    POST_TARGETDEPS     += copyres
}
=======
    QMAKE_EXTRA_TARGETS += copydocs copyres
    POST_TARGETDEPS     += copydocs copyres
}

DISTFILES += \
    backstage/firsttabsstylesheet.qss \
    backstage/secondtabsstylesheet.qss \
    resources/icons/file-jasp.svg
>>>>>>> 2211872a
<|MERGE_RESOLUTION|>--- conflicted
+++ resolved
@@ -491,17 +491,11 @@
 
 ! equals(PWD, $${OUT_PWD}) {
 
-<<<<<<< HEAD
     QMAKE_EXTRA_TARGETS += copyres
     POST_TARGETDEPS     += copyres
 }
-=======
-    QMAKE_EXTRA_TARGETS += copydocs copyres
-    POST_TARGETDEPS     += copydocs copyres
-}
 
 DISTFILES += \
     backstage/firsttabsstylesheet.qss \
     backstage/secondtabsstylesheet.qss \
-    resources/icons/file-jasp.svg
->>>>>>> 2211872a
+    resources/icons/file-jasp.svg