--- conflicted
+++ resolved
@@ -27,23 +27,6 @@
 #include "data/datasettablemodel.h"
 #include "variablespage/levelstablemodel.h"
 #include "variablespage/labelfiltergenerator.h"
-<<<<<<< HEAD
-#include "enginesync.h"
-#include "analyses.h"
-
-#include "analysisforms/analysisform.h"
-#include "asyncloader.h"
-#include "asyncloaderthread.h"
-#include "fileevent.h"
-#include "resultsjsinterface.h"
-#include "customwebenginepage.h"
-#include "columnsmodel.h"
-#include "jsonutilities.h"
-#include "computedcolumnsmodel.h"
-
-#include "ribbons/ribbonwidget.h"
-#include "filtermodel.h"
-=======
 #include "engine/enginesync.h"
 #include "analysis/analyses.h"
 
@@ -61,7 +44,7 @@
 #include "modules/ribbonmodel.h"
 #include "modules/ribbonbuttonmodel.h"
 #include "modules/ribbonentry.h"
->>>>>>> 052442ad
+#include "filtermodel.h"
 
 class ResultsJsInterface;
 
@@ -85,7 +68,6 @@
 
 	Q_INVOKABLE void showHelpFromQML(QString pageName);
 
-<<<<<<< HEAD
 public slots:
 	void setPPIHandler(int ppi, bool refreshAllAnalyses = true);
 	void setImageBackgroundHandler(QString value);
@@ -96,15 +78,6 @@
 	void dragEnterEvent(QDragEnterEvent *event) override;
 	void dropEvent(QDropEvent *event)			override;
 	void closeEvent(QCloseEvent *event)			override;
-=======
-
-
-protected:
-	virtual void resizeEvent(QResizeEvent *event)		override;
-	virtual void dragEnterEvent(QDragEnterEvent *event) override;
-	virtual void dropEvent(QDropEvent *event)			override;
-	virtual void closeEvent(QCloseEvent *event)			override;
->>>>>>> 052442ad
 
 private:
 	void makeConnections();
@@ -246,15 +219,10 @@
 	labelFilterGenerator			*_labelFilterGenerator;
 	ColumnsModel					*_columnsModel			= NULL;
 	ComputedColumnsModel			*_computedColumnsModel	= NULL;
-<<<<<<< HEAD
-	FilterModel						*_filterModel			= NULL;
-	OnlineDataManager				*_odm;
-	
-=======
+	FilterModel						*_filterModel			= NULL;	
 	OnlineDataManager				*_odm					= NULL;
 	DynamicModules					*_dynamicModules		= NULL;
 
->>>>>>> 052442ad
 	analysisFormMap					_analysisFormsMap;
 	TableModelVariablesAvailable	_availableVariablesModel;
 
@@ -284,13 +252,9 @@
 
 	QSettings						_settings;
 	CustomWebEnginePage				*_customPage;
-<<<<<<< HEAD
 	QApplication					*_application = nullptr;
-=======
-
 	RibbonModel						*_ribbonModel;
 	RibbonButtonModel				*_ribbonButtonModel;
->>>>>>> 052442ad
 };
 
 #endif // MAINWIDGET_H