#ifndef MAINWIDGET_H
#define MAINWIDGET_H

#include <QMainWindow>

#include "dataset.h"

#include "datasettablemodel.h"
#include "enginesync.h"
#include "analyses.h"
#include "widgets/progresswidget.h"

#include "analysisforms/analysisform.h"
#include "asyncloader.h"
#include "optionsform.h"
#include "activitylog.h"

namespace Ui {
class MainWindow;
}

class MainWindow : public QMainWindow
{
    Q_OBJECT
    
public:
	explicit MainWindow(QWidget *parent = 0);
	void open(QString filename);
	~MainWindow();
    
protected:
	virtual void resizeEvent(QResizeEvent *event) OVERRIDE;
<<<<<<< HEAD
	virtual void dragEnterEvent(QDragEnterEvent *event) OVERRIDE;
	virtual void dropEvent(QDropEvent *event) OVERRIDE;
=======
	virtual void closeEvent(QCloseEvent *event) OVERRIDE;
>>>>>>> 83345113

private:
	Ui::MainWindow *ui;

	AnalysisForm *_currentOptionsWidget;
	DataSetPackage *_package;
	DataSetTableModel *_tableModel;
	Analysis *_currentAnalysis;

	Analyses *_analyses;
	EngineSync* _engineSync;

<<<<<<< HEAD
=======
	void analysisResultsChangedHandler(Analysis* analysis);
	void packageChanged(DataSetPackage *package);

	bool closeRequestCheck();

>>>>>>> 83345113
	AsyncLoader _loader;
	ProgressWidget *_alert;

	bool _inited;

	AnalysisForm* loadForm(Analysis *analysis);
	void showForm(Analysis *analysis);

	QWidget *_buttonPanel;
	QVBoxLayout *_buttonPanelLayout;
	QPushButton *_okButton;
	QPushButton *_runButton;
	QPushButton *_menuButton;

	OptionsForm *_optionsForm;

	std::map<std::string, AnalysisForm *> _analysisForms;

	int _tableViewWidthBeforeOptionsMadeVisible;

	bool _resultsViewLoaded = false;
	QString _openOnLoadFilename;
	QSettings _settings;
	ActivityLog *_log;
	QString _fatalError;

signals:
	void analysisSelected(int id);
	void analysisUnselected();
	void analysisChangedDownstream(int id, QString options);
	void pushToClipboard(QString mimeType, QString data);

private slots:

	void analysisResultsChangedHandler(Analysis* analysis);
	void analysisSelectedHandler(int id);
	void analysisUnselectedHandler();
	void pushToClipboardHandler(const QString &mimeType, const QString &data);
	void analysisChangedDownstreamHandler(int id, QString options);

    void tabChanged(int index);
	void helpToggled(bool on);
	void dataSetSelected(const QString &filename);
	void dataSetCloseRequested();
	void dataSetLoaded(const QString &dataSetName, DataSetPackage *package, const QString &filename);
	void dataSetLoadFailed(const QString &message);
	void itemSelected(const QString &item);
	void exportSelected(const QString &filename);
	void saveSelected(const QString &filename);

	void adjustOptionsPanelWidth();
	void splitterMovedHandler(int, int);

	void hideOptionsPanel();
	void showOptionsPanel();
	void showTableView();
	void hideTableView();

	void analysisOKed();
	void analysisRunned();
	void analysisRemoved();

	void updateMenuEnabledDisabledStatus();
	void updateUIFromOptions();

	void resultsPageLoaded(bool success);

	void saveKeysSelected();
	void openKeysSelected();

	void fatalError();

	void helpFirstLoaded(bool ok);
	void requestHelpPage(const QString &pageName);
};

#endif // MAINWIDGET_H<|MERGE_RESOLUTION|>--- conflicted
+++ resolved
@@ -30,12 +30,9 @@
     
 protected:
 	virtual void resizeEvent(QResizeEvent *event) OVERRIDE;
-<<<<<<< HEAD
 	virtual void dragEnterEvent(QDragEnterEvent *event) OVERRIDE;
 	virtual void dropEvent(QDropEvent *event) OVERRIDE;
-=======
 	virtual void closeEvent(QCloseEvent *event) OVERRIDE;
->>>>>>> 83345113
 
 private:
 	Ui::MainWindow *ui;
@@ -48,14 +45,10 @@
 	Analyses *_analyses;
 	EngineSync* _engineSync;
 
-<<<<<<< HEAD
-=======
-	void analysisResultsChangedHandler(Analysis* analysis);
 	void packageChanged(DataSetPackage *package);
 
 	bool closeRequestCheck();
 
->>>>>>> 83345113
 	AsyncLoader _loader;
 	ProgressWidget *_alert;
 
