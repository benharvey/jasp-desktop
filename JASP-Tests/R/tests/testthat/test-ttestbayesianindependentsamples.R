--- conflicted
+++ resolved
@@ -102,13 +102,9 @@
 
   options$dependent <- "contNormal"
   options$groupingVariable <- "debSame"
-<<<<<<< HEAD
   results <- jasptools::run("TTestBayesianIndependentSamples", "debug.csv", options, view=FALSE, quiet=TRUE)
   msg <- results[["results"]][["errorMessage"]]
   expect_true(any(grepl("levels", msg, ignore.case=TRUE)), label = "1-level factor check")
-=======
-  results <- JASPTools::run("TTestBayesianIndependentSamples", "debug.csv", options, view=FALSE, quiet=TRUE)
-  expect_is(results, "expectedError", label="1-level factor check")
 })
 
 test_that("Analysis handles integer overflow", {
@@ -123,5 +119,4 @@
   
   table <- results[["results"]][["ttest"]][["data"]]
   expect_equal_tables(table, list("dependent_var", 0.00511047418810093, 0.311955453811728))
->>>>>>> 5c5f9f76
 })