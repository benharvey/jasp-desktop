#Used for common JASP qmake build settings

#Jasp-R-Interface
JASP_R_INTERFACE_TARGET = R-Interface

JASP_R_INTERFACE_MAJOR_VERSION =  11  # Interface changes or whenever you feel majorlike
JASP_R_INTERFACE_MINOR_VERSION =  1   # Code changes

JASP_R_INTERFACE_NAME = $$JASP_R_INTERFACE_TARGET$$JASP_R_INTERFACE_MAJOR_VERSION'.'$$JASP_R_INTERFACE_MINOR_VERSION

GITHUB_PAT_DEF=$$(GITHUB_PAT_DEF)						#First check if we set this special env var (on buildbot)
isEmpty(GITHUB_PAT_DEF): GITHUB_PAT_DEF=$$(GITHUB_PAT)	#Otherwise use the one we are using
isEmpty(GITHUB_PAT_DEF): GITHUB_PAT_DEF="NO PAT FOUND"	#To indicate a clearer error

#R settings
CURRENT_R_VERSION = "4.0"
DEFINES += "CURRENT_R_VERSION=\\\"$$CURRENT_R_VERSION\\\""
<<<<<<< HEAD
DEFINES += BUILDING_JASP
=======
DEFINES += "GITHUB_PAT_DEFINE=\\\"$$GITHUB_PAT_DEF\\\""
>>>>>>> 5ebd2fdd

#JASP Version
JASP_VERSION_MAJOR      = 0
JASP_VERSION_MINOR      = 15
JASP_VERSION_REVISION   = 0
JASP_VERSION_BUILD      = 0 #Should be ignored because the code handling it is buggy as hell (aka https://www.youtube.com/watch?v=otCpCn0l4Wo )

DEFINES +=    "JASP_VERSION_MAJOR=$$JASP_VERSION_MAJOR"
DEFINES +=    "JASP_VERSION_MINOR=$$JASP_VERSION_MINOR"
DEFINES +=    "JASP_VERSION_BUILD=$$JASP_VERSION_BUILD"
DEFINES += "JASP_VERSION_REVISION=$$JASP_VERSION_REVISION"

GIT_EXEC=git #Unix knows where to find things
windows { #Windows is not so sure
	_GIT_LOCATION = $$(GIT_LOCATION)
	isEmpty(_GIT_LOCATION): _GIT_LOCATION="C:\Program Files\Git" #default assumption, if you want to change it then set the GIT_LOCATION environment variable (For instance under Projects->Run)

	GIT_EXEC = $${_GIT_LOCATION}\bin\git.exe

        DEFINES += WIN32_LEAN_AND_MEAN
}

GIT_BRANCH=$$system(\"$$GIT_EXEC\" rev-parse --abbrev-ref HEAD)
GIT_COMMIT=$$system(\"$$GIT_EXEC\" rev-parse --verify HEAD)

DEFINES += GIT_CURRENT_BRANCH=\"$$GIT_BRANCH\"
DEFINES += GIT_CURRENT_COMMIT=\"$$GIT_COMMIT\"


JASP_REQUIRED_FILES = $$PWD/../jasp-required-files

#message(using JASP_REQUIRED_FILES of $$JASP_REQUIRED_FILES)

INCLUDEPATH += $$JASP_REQUIRED_FILES/boost_1_71_0/

BUILDING_JASP_ENGINE=false
DEFINES += PRINT_ENGINE_MESSAGES

#macx | windows | exists(/app/lib/*) {
#	message(using libjson static)
  DEFINES += JASP_LIBJSON_STATIC # lets just always use libjson-static, they keep moving the include files...
#} else {
#    linux {
#        message(using libjson from distro and pkgconfig)
#        QT_CONFIG -= no-pkg-config
#        CONFIG += link_pkgconfig
#        PKGCONFIG += jsoncpp
#        LIBS += -ljsoncpp
#
#        CONFIG(debug, debug|release) {  DEFINES+=JASP_DEBUG }
#    }
#}

exists(/app/lib/*) {
  linux:  DEFINES += FLATPAK_USED
} else {
  linux:	CONFIG(debug, debug|release)  {
    DEFINES += JASP_DEBUG
    DEFINES += LINUX_NOT_FLATPAK
  }
}
macx | windows { CONFIG(debug, debug|release) {  DEFINES += JASP_DEBUG } }

windows {
	#message(QT_ARCH $$QT_ARCH)
	contains(QT_ARCH, i386) {
		ARCH = i386
		BOOST_ARCH = x32
	} else {
		ARCH = x64
		BOOST_ARCH = x64
	}

        CONFIG(ReleaseBuild)    { BOOST_POSTFIX = -vc142-mt-$${BOOST_ARCH}-1_71 }
        CONFIG(DebugBuild)      { BOOST_POSTFIX = -vc142-mt-gd-$${BOOST_ARCH}-1_71 }

	QMAKE_CXXFLAGS	+= -DBOOST_USE_WINDOWS_H -DNOMINMAX -DBOOST_INTERPROCESS_BOOTSTAMP_IS_SESSION_MANAGER_BASED
}

unix: QMAKE_CXXFLAGS += -Werror=return-type

#want to use JASPTIMER_* ? set JASPTIMER_USED to true, run qmake and rebuild the objects that use these macros (or just rebuild everything to be sure)
JASPTIMER_USED = false

$$JASPTIMER_USED {
    DEFINES += PROFILE_JASP
}

exists(/app/lib/*)	{
  INSTALLPATH = /app/bin
 } else	{
  INSTALLPATH = /usr/bin
}

DEFINES += QT_NO_FOREACH #Come on Qt we can just use the nice new ranged for from c++11 and higher, we dont need your help!

macx {
  QMAKE_CXXFLAGS_WARN_ON  += -Wno-unused-parameter -Wno-unused-local-typedef
  QMAKE_CXXFLAGS          += -Wno-c++11-extensions -Wno-c++11-long-long -Wno-c++11-extra-semi -stdlib=libc++ -Wno-deprecated-declarations

  CONFIG(debug): QMAKE_CXXFLAGS +=  -fstandalone-debug
}

linux: QMAKE_LFLAGS += -fuse-ld=gold<|MERGE_RESOLUTION|>--- conflicted
+++ resolved
@@ -15,11 +15,8 @@
 #R settings
 CURRENT_R_VERSION = "4.0"
 DEFINES += "CURRENT_R_VERSION=\\\"$$CURRENT_R_VERSION\\\""
-<<<<<<< HEAD
 DEFINES += BUILDING_JASP
-=======
 DEFINES += "GITHUB_PAT_DEFINE=\\\"$$GITHUB_PAT_DEF\\\""
->>>>>>> 5ebd2fdd
 
 #JASP Version
 JASP_VERSION_MAJOR      = 0
