
QT -= gui
QT -= core

DESTDIR = ..
TARGET = JASP-Common
TEMPLATE = lib
CONFIG += staticlib
CONFIG += c++11
 
include(../JASP.pri)

   macx:INCLUDEPATH += ../../boost_1_64_0
windows:INCLUDEPATH += ../../boost_1_64_0


windows:LIBS += -lole32 -loleaut32 -larchive.dll

macx:QMAKE_CXXFLAGS_WARN_ON += -Wno-unused-parameter -Wno-unused-local-typedef
macx:QMAKE_CXXFLAGS += -Wno-c++11-extensions
macx:QMAKE_CXXFLAGS += -Wno-deprecated-declarations
macx:QMAKE_CXXFLAGS += -Wno-c++11-long-long
macx:QMAKE_CXXFLAGS += -Wno-c++11-extra-semi
macx:QMAKE_CXXFLAGS += -stdlib=libc++
macx:QMAKE_CXXFLAGS += -DBOOST_INTERPROCESS_SHARED_DIR_FUNC

windows:QMAKE_CXXFLAGS += -DBOOST_USE_WINDOWS_H -DNOMINMAX -D__WIN32__ -DBOOST_INTERPROCESS_BOOTSTAMP_IS_SESSION_MANAGER_BASED

INCLUDEPATH += $$PWD/

SOURCES += \
	appinfo.cpp \
	base64.cpp \
	base64/cdecode.cpp \
	base64/cencode.cpp \
	column.cpp \
	columns.cpp \
	datablock.cpp \
	dataset.cpp \
	dirs.cpp \
	filereader.cpp \
	ipcchannel.cpp \
	label.cpp \
	labels.cpp \
	processinfo.cpp \
	sharedmemory.cpp \
	tempfiles.cpp \
	utils.cpp \
	version.cpp \
<<<<<<< HEAD
    computedcolumn.cpp \
    computedcolumns.cpp \
    enginedefinitions.cpp \
    options/optioncomputedcolumn.cpp \
    timers.cpp
=======
  enginedefinitions.cpp
>>>>>>> 052442ad

HEADERS += \
	appinfo.h \
	base64.h \
	base64/cdecode.h \
	base64/cencode.h \
	boost/nowide/args.hpp \
	boost/nowide/cenv.hpp \
	boost/nowide/config.hpp \
	boost/nowide/convert.hpp \
	boost/nowide/cstdio.hpp \
	boost/nowide/cstdlib.hpp \
	boost/nowide/filebuf.hpp \
	boost/nowide/fstream.hpp \
	boost/nowide/iostream.hpp \
	boost/nowide/stackstring.hpp \
	boost/nowide/system.hpp \
	boost/nowide/windows.hpp \
	column.h \
	columns.h \
	common.h \
	datablock.h \
	dataset.h \
	dirs.h \
	filereader.h \
	ipcchannel.h \
	label.h \
	labels.h \
	libzip/archive.h \
	libzip/archive_entry.h \
	processinfo.h \
	sharedmemory.h \
	tempfiles.h \
	utils.h \
<<<<<<< HEAD
	version.h \
    options/optionvariablei.h \
    jsonredirect.h \
    computedcolumn.h \
    computedcolumns.h \
    enginedefinitions.h \
    options/optioncomputedcolumn.h \
    timers.h
=======
  version.h \
  jsonredirect.h \
  enginedefinitions.h \
  enumutilities.h
>>>>>>> 052442ad

#exists(/app/lib/*) should only be true when building flatpak
#macx | windows | exists(/app/lib/*)
contains(DEFINES, JASP_LIBJSON_STATIC) {

    SOURCES += \
            lib_json/json_internalarray.inl \
            lib_json/json_internalmap.inl \
            lib_json/json_reader.cpp \
            lib_json/json_value.cpp \
            lib_json/json_valueiterator.inl \
            lib_json/json_writer.cpp

    HEADERS += \
            lib_json/autolink.h \
            lib_json/config.h \
            lib_json/features.h \
            lib_json/forwards.h \
            lib_json/json_batchallocator.h \
            lib_json/json.h \
            lib_json/reader.h \
            lib_json/value.h \
            lib_json/writer.h
}

<|MERGE_RESOLUTION|>--- conflicted
+++ resolved
@@ -47,15 +47,11 @@
 	tempfiles.cpp \
 	utils.cpp \
 	version.cpp \
-<<<<<<< HEAD
     computedcolumn.cpp \
     computedcolumns.cpp \
     enginedefinitions.cpp \
     options/optioncomputedcolumn.cpp \
     timers.cpp
-=======
-  enginedefinitions.cpp
->>>>>>> 052442ad
 
 HEADERS += \
 	appinfo.h \
@@ -90,7 +86,6 @@
 	sharedmemory.h \
 	tempfiles.h \
 	utils.h \
-<<<<<<< HEAD
 	version.h \
     options/optionvariablei.h \
     jsonredirect.h \
@@ -98,13 +93,8 @@
     computedcolumns.h \
     enginedefinitions.h \
     options/optioncomputedcolumn.h \
-    timers.h
-=======
-  version.h \
-  jsonredirect.h \
-  enginedefinitions.h \
-  enumutilities.h
->>>>>>> 052442ad
+    timers.h \
+  	enumutilities.h
 
 #exists(/app/lib/*) should only be true when building flatpak
 #macx | windows | exists(/app/lib/*)
