//
// Copyright (C) 2013-2017 University of Amsterdam
//
// This program is free software: you can redistribute it and/or modify
// it under the terms of the GNU General Public License as published by
// the Free Software Foundation, either version 2 of the License, or
// (at your option) any later version.
//
// This program is distributed in the hope that it will be useful,
// but WITHOUT ANY WARRANTY; without even the implied warranty of
// MERCHANTABILITY or FITNESS FOR A PARTICULAR PURPOSE.  See the
// GNU General Public License for more details.
//
// You should have received a copy of the GNU General Public License
// along with this program.  If not, see <http://www.gnu.org/licenses/>.
//

#ifndef COLUMN_H
#define COLUMN_H

#include <boost/iterator/iterator_facade.hpp>
#include <boost/range.hpp>

#include <boost/container/map.hpp>
#include <boost/container/string.hpp>
#include <boost/container/vector.hpp>

#include "datablock.h"
#include "labels.h"

class Column
{
	friend class DataSet;
	friend class Columns;
	friend class DataSetLoader;
	friend class boost::iterator_core_access;

	typedef unsigned long long ull;
	typedef boost::interprocess::allocator<boost::interprocess::offset_ptr<DataBlock>, boost::interprocess::managed_shared_memory::segment_manager> BlockAllocator;
	typedef boost::container::map<ull, boost::interprocess::offset_ptr<DataBlock>, BlockAllocator>::value_type BlockEntry;
	typedef boost::interprocess::allocator<BlockEntry, boost::interprocess::managed_shared_memory::segment_manager> BlockEntryAllocator;
	typedef boost::container::map<ull, boost::interprocess::offset_ptr<DataBlock>, std::less<ull>, BlockEntryAllocator> BlockMap;

	typedef boost::interprocess::allocator<char, boost::interprocess::managed_shared_memory::segment_manager> CharAllocator;
	typedef boost::container::basic_string<char, std::char_traits<char>, CharAllocator> String;
	typedef boost::interprocess::allocator<String, boost::interprocess::managed_shared_memory::segment_manager> StringAllocator;

public:
<<<<<<< HEAD
	static bool isEmptyValue(const std::string& val, bool numericValue = true);
=======
	static bool isEmptyValue(const std::string& val);
	static std::vector<std::string> getEmptyValues();
	static std::vector<std::string> getDefaultEmptyValues();
	static void setEmptyValues(const std::vector<std::string>& emptyvalues);
	
>>>>>>> 6f522649

	typedef struct IntsStruct
	{
		friend class Column;

		class iterator : public boost::iterator_facade<
				iterator, int, boost::forward_traversal_tag>
		{
			friend class boost::iterator_core_access;

		public:

			explicit iterator(BlockMap::iterator blockItr, int currentPos);

		private:

			void increment();
			bool equal(iterator const& other) const;
			int& dereference() const;

			BlockMap::iterator _blockItr;
			int _currentPos;
		};

		int& operator[](int index);

		iterator begin();
		iterator end();

		IntsStruct();

	private:

		Column *getParent();

	} Ints;

	typedef struct DoublesStruct
	{
		friend class Column;

		class iterator : public boost::iterator_facade<
				iterator, double, boost::forward_traversal_tag>
		{

			friend class boost::iterator_core_access;

		public:

			explicit iterator(BlockMap::iterator blockItr, int currentPos);

		private:

			void increment();
			bool equal(iterator const& other) const;
			double& dereference() const;

			BlockMap::iterator _blockItr;
			int _currentPos;

		};

		double& operator[](int index);

		iterator begin();
		iterator end();

	private:
		DoublesStruct();

		Column *getParent();

	} Doubles;

	Column(boost::interprocess::managed_shared_memory *mem);
	Column(const Column& col);
	~Column();

	std::string name() const;
	void setName(std::string name);

	void setValue(int rowIndex, int value);
	void setValue(int rowIndex, double value);
	void setValue(int rowIndex, std::string value);

	bool isValueEqual(int rowIndex, int value);
	bool isValueEqual(int rowIndex, double value);
	bool isValueEqual(int rowIndex, const std::string &value);

	std::string operator[](int row);
	std::string getOriginalValue(int row);

	void append(int rows);
	void truncate(int rows);

	Doubles AsDoubles;
	Ints AsInts;

	enum ColumnType { ColumnTypeUnknown = 0, ColumnTypeNominal = 1, ColumnTypeNominalText = 2, ColumnTypeOrdinal = 4, ColumnTypeScale = 8 };
	void setColumnType(ColumnType columnType);
	ColumnType columnType() const;

	void changeColumnType(ColumnType newColumnType);

	int rowCount() const;

	Labels& labels();

	Column &operator=(const Column &columns);

	void setSharedMemory(boost::interprocess::managed_shared_memory *mem);

	void setColumnAsNominalString(const std::vector<std::string> &values);
	void setColumnAsNominalString(const std::vector<std::string> &values, const std::map<std::string, std::string> &labels);
	void setColumnAsNominalOrOrdinal(const std::vector<int> &values, const std::set<int> &uniqueValues, bool is_ordinal = false);
	void setColumnAsNominalOrOrdinal(const std::vector<int> &values, std::map<int, std::string> &uniqueValues, bool is_ordinal = false);
	void setColumnAsScale(const std::vector<double> &values);

private:
	void _setColumnAsNominalOrOrdinal(const std::vector<int> &values, bool is_ordinal = false);

	boost::interprocess::managed_shared_memory *_mem;

	String _name;
	ColumnType _columnType;
	int _rowCount;

	BlockMap _blocks;
	Labels _labels;

	int id;
	static int count;

	static const std::string _emptyValue;
<<<<<<< HEAD
=======
	static const std::string _emptyValues[];
	static const int _emptyValuesCount;
	static std::vector<std::string> _currentEmptyValues;
	static std::vector<std::string> _defaultEmptyValues;
>>>>>>> 6f522649

	void _setRowCount(int rowCount);
	std::string _labelFromIndex(int index) const;
	std::string _getScaleValue(int row);
};

namespace boost
{
	template <>
	struct range_const_iterator< Column::Ints >
	{
		typedef Column::Ints::iterator type;
	};

	template <>
	struct range_const_iterator< Column::Doubles >
	{
		typedef Column::Doubles::iterator type;
	};
}


#endif // COLUMN_H<|MERGE_RESOLUTION|>--- conflicted
+++ resolved
@@ -46,15 +46,11 @@
 	typedef boost::interprocess::allocator<String, boost::interprocess::managed_shared_memory::segment_manager> StringAllocator;
 
 public:
-<<<<<<< HEAD
-	static bool isEmptyValue(const std::string& val, bool numericValue = true);
-=======
 	static bool isEmptyValue(const std::string& val);
 	static std::vector<std::string> getEmptyValues();
 	static std::vector<std::string> getDefaultEmptyValues();
 	static void setEmptyValues(const std::vector<std::string>& emptyvalues);
-	
->>>>>>> 6f522649
+
 
 	typedef struct IntsStruct
 	{
@@ -189,13 +185,8 @@
 	static int count;
 
 	static const std::string _emptyValue;
-<<<<<<< HEAD
-=======
-	static const std::string _emptyValues[];
-	static const int _emptyValuesCount;
 	static std::vector<std::string> _currentEmptyValues;
 	static std::vector<std::string> _defaultEmptyValues;
->>>>>>> 6f522649
 
 	void _setRowCount(int rowCount);
 	std::string _labelFromIndex(int index) const;
