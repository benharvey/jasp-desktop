--- conflicted
+++ resolved
@@ -26,14 +26,10 @@
 	void setModified(bool value);
 	bool isModified() const;
 	void setLoaded();
-<<<<<<< HEAD
-	bool isLoaded();
-	bool isReady();
+	bool isLoaded() const;
+	bool isReady() const;
 	void setWaitingForReady();
 	void setAnalysesHTMLReady();
-=======
-	bool isLoaded() const;
->>>>>>> 2211872a
 
 	boost::signals2::signal<void (DataSetPackage *source)> isModifiedChanged;
 
