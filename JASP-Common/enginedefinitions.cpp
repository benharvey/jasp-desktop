<<<<<<< HEAD
#include "enginedefinitions.h"


std::string engineStateToString(engineState e)
{
	switch(e)
	{
	case engineState::idle:				return "idle";
	case engineState::analysis:			return "analysis";
	case engineState::filter:			return "filter";
	case engineState::rCode:			return "rCode";
	case engineState::computeColumn:	return "computeColumn";
	case engineState::paused:			return "paused";
	case engineState::resuming:			return "resuming";
	default:							throw std::logic_error("When you define new engineStates you should add them to engineStateToString and engineStateFromString!");
	}
}

engineState engineStateFromString(std::string e)
{
	if(e == "idle")					return engineState::idle;
	else if(e == "analysis")		return engineState::analysis;
	else if(e == "filter")			return engineState::filter;
	else if(e == "rCode")			return engineState::rCode;
	else if(e == "computeColumn")	return engineState::computeColumn;
	else if(e == "paused")			return engineState::paused;
	else if(e == "resuming")		return engineState::resuming;
	else							throw std::logic_error("Unknown engineState " + e +"! When you define new engineStates you should add them to engineStateToString and engineStateFromString!");
}

std::string performTypeToString(performType p)
{
	switch(p)
	{
	case performType::init:		return "init";
	case performType::run:		return "run";
	case performType::abort:	return "abort";
	case performType::saveImg:	return "saveImg";
	case performType::editImg:	return "editImg";
	default:				throw std::logic_error("When you define new performTypes you should add them to performTypeToString and performTypeFromString!");
	}
}

performType performTypeFromString(std::string p)
{
	if(p == "init")			return performType::init;
	else if(p == "run")		return performType::run;
	else if(p == "abort")	return performType::abort;
	else if(p == "saveImg")	return performType::saveImg;
	else if(p == "editImg")	return performType::editImg;
	else					throw std::logic_error("Unknown perform " + p +"! When you define new performTypes you should add them to performTypeToString and performTypeFromString!");
}

std::string analysisResultStatusToString(analysisResultStatus a)
{	
	switch(a)
	{
	case analysisResultStatus::error:		return "error";
	case analysisResultStatus::exception:	return "exception";
	case analysisResultStatus::imageSaved:	return "imageSaved";
	case analysisResultStatus::imageEdited:	return "imageEdited";
	case analysisResultStatus::complete:	return "complete";
	case analysisResultStatus::inited:		return "inited";
	case analysisResultStatus::running:		return "running";
	case analysisResultStatus::changed:		return "changed";
	case analysisResultStatus::waiting:		return "waiting";
	default:								throw std::logic_error("When you define new analysisResultStatuss you should add them to analysisResultStatusToString!");
	}
}

analysisResultStatus analysisResultStatusFromString(std::string p)
{
	if(p == "error")			return analysisResultStatus::error;
	else if(p == "exception")	return analysisResultStatus::exception;
	else if(p == "imageSaved")	return analysisResultStatus::imageSaved;
	else if(p == "imageEdited")	return analysisResultStatus::imageEdited;
	else if(p == "complete")	return analysisResultStatus::complete;
	else if(p == "inited")		return analysisResultStatus::inited;
	else if(p == "running")		return analysisResultStatus::running;
	else if(p == "changed")		return analysisResultStatus::changed;
	else if(p == "waiting")		return analysisResultStatus::waiting;
	else						throw std::logic_error("When you define new analysisResultStatuses you should add them " + p + " to analysisResultStatusToString and analysisResultStatusFromString!");
}
=======
#define ENUM_DECLARATION_CPP
#include "enginedefinitions.h"
>>>>>>> 052442ad
<|MERGE_RESOLUTION|>--- conflicted
+++ resolved
@@ -1,88 +1,2 @@
-<<<<<<< HEAD
-#include "enginedefinitions.h"
-
-
-std::string engineStateToString(engineState e)
-{
-	switch(e)
-	{
-	case engineState::idle:				return "idle";
-	case engineState::analysis:			return "analysis";
-	case engineState::filter:			return "filter";
-	case engineState::rCode:			return "rCode";
-	case engineState::computeColumn:	return "computeColumn";
-	case engineState::paused:			return "paused";
-	case engineState::resuming:			return "resuming";
-	default:							throw std::logic_error("When you define new engineStates you should add them to engineStateToString and engineStateFromString!");
-	}
-}
-
-engineState engineStateFromString(std::string e)
-{
-	if(e == "idle")					return engineState::idle;
-	else if(e == "analysis")		return engineState::analysis;
-	else if(e == "filter")			return engineState::filter;
-	else if(e == "rCode")			return engineState::rCode;
-	else if(e == "computeColumn")	return engineState::computeColumn;
-	else if(e == "paused")			return engineState::paused;
-	else if(e == "resuming")		return engineState::resuming;
-	else							throw std::logic_error("Unknown engineState " + e +"! When you define new engineStates you should add them to engineStateToString and engineStateFromString!");
-}
-
-std::string performTypeToString(performType p)
-{
-	switch(p)
-	{
-	case performType::init:		return "init";
-	case performType::run:		return "run";
-	case performType::abort:	return "abort";
-	case performType::saveImg:	return "saveImg";
-	case performType::editImg:	return "editImg";
-	default:				throw std::logic_error("When you define new performTypes you should add them to performTypeToString and performTypeFromString!");
-	}
-}
-
-performType performTypeFromString(std::string p)
-{
-	if(p == "init")			return performType::init;
-	else if(p == "run")		return performType::run;
-	else if(p == "abort")	return performType::abort;
-	else if(p == "saveImg")	return performType::saveImg;
-	else if(p == "editImg")	return performType::editImg;
-	else					throw std::logic_error("Unknown perform " + p +"! When you define new performTypes you should add them to performTypeToString and performTypeFromString!");
-}
-
-std::string analysisResultStatusToString(analysisResultStatus a)
-{	
-	switch(a)
-	{
-	case analysisResultStatus::error:		return "error";
-	case analysisResultStatus::exception:	return "exception";
-	case analysisResultStatus::imageSaved:	return "imageSaved";
-	case analysisResultStatus::imageEdited:	return "imageEdited";
-	case analysisResultStatus::complete:	return "complete";
-	case analysisResultStatus::inited:		return "inited";
-	case analysisResultStatus::running:		return "running";
-	case analysisResultStatus::changed:		return "changed";
-	case analysisResultStatus::waiting:		return "waiting";
-	default:								throw std::logic_error("When you define new analysisResultStatuss you should add them to analysisResultStatusToString!");
-	}
-}
-
-analysisResultStatus analysisResultStatusFromString(std::string p)
-{
-	if(p == "error")			return analysisResultStatus::error;
-	else if(p == "exception")	return analysisResultStatus::exception;
-	else if(p == "imageSaved")	return analysisResultStatus::imageSaved;
-	else if(p == "imageEdited")	return analysisResultStatus::imageEdited;
-	else if(p == "complete")	return analysisResultStatus::complete;
-	else if(p == "inited")		return analysisResultStatus::inited;
-	else if(p == "running")		return analysisResultStatus::running;
-	else if(p == "changed")		return analysisResultStatus::changed;
-	else if(p == "waiting")		return analysisResultStatus::waiting;
-	else						throw std::logic_error("When you define new analysisResultStatuses you should add them " + p + " to analysisResultStatusToString and analysisResultStatusFromString!");
-}
-=======
 #define ENUM_DECLARATION_CPP
-#include "enginedefinitions.h"
->>>>>>> 052442ad
+#include "enginedefinitions.h"