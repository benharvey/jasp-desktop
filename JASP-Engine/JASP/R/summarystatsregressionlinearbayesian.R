#
# Copyright (C) 2016 University of Amsterdam
#
# This program is free software: you can redistribute it and/or modify
# it under the terms of the GNU General Public License as published by
# the Free Software Foundation, either version 2 of the License, or
# (at your option) any later version.
#
# This program is distributed in the hope that it will be useful,
# but WITHOUT ANY WARRANTY; without even the implied warranty of
# MERCHANTABILITY or FITNESS FOR A PARTICULAR PURPOSE.  See the
# GNU General Public License for more details.
#
# You should have received a copy of the GNU General Public License
# along with this program.  If not, see <http://www.gnu.org/licenses/>.
#

SummaryStatsRegressionLinearBayesian <- function(dataset=NULL, options, perform = 'run', callback = function(...) 0,  ...)
{
	state <- .retrieveState()

	diff <- NULL

	if (!is.null(state))     #difference between the previous state variables(options) and current options
	{
		diff <- .diff(options, state$options)
	}

	run <- (perform == "run")

	results <- list()

	meta <- list()
	meta[[1]] <- list(name="table", type="table")
	meta[[2]] <- list(name="inferentialPlots", type="object", meta=list(list(name="bayesFactorRobustnessPlot", type="image")))

	results[[".meta"]] <- meta
	results[["title"]] <- "Bayesian Linear Regression"

	nullModelSpecified <- TRUE

	#check if null model values are different from the default values
	if(options$numberOfCovariatesNull==0 && options$unadjustedRSquaredNull==0)
	{
		nullModelSpecified <- FALSE #use default null model
	}

	#Bayes factor type (BF10, BF01, log(BF10))
	if (options$bayesFactorType == "BF01")
	{
		bf.title <- "BF\u2080\u2081"
	}
	else if (options$bayesFactorType == "BF10")
	{
		bf.title <- "BF\u2081\u2080"
	}
	else if (options$bayesFactorType == "LogBF10")
	{
		bf.title <- "Log(\u2009\u0042\u0046\u2081\u2080\u2009)"
	}

	fields=list()
	fields[[length(fields)+1]] <- list(name="sampleSize", type="integer", title="n")

	if(nullModelSpecified)
	{
		fields[[length(fields)+1]] <- list(name="numberOfCovariatesNull", type="integer", title="Covariates\u2081")
		fields[[length(fields)+1]] <- list(name="unadjustedRSquaredNull", type="number", title="R-squared\u2081")
		fields[[length(fields)+1]] <- list(name="numberOfCovariatesAlternative", type="integer", title="Covariates\u2082")
		fields[[length(fields)+1]] <- list(name="unadjustedRSquaredAlternative", type="number", title="R-squared\u2082")
		fields[[length(fields)+1]] <- list(name="BF", type="number", format="sf:4;dp:3", title=bf.title)
	}
	else
	{
		fields[[length(fields)+1]] <- list(name="numberOfCovariatesAlternative", type="integer", title="Covariates")
		fields[[length(fields)+1]] <- list(name="unadjustedRSquaredAlternative", type="number", title="R-squared")
		fields[[length(fields)+1]] <- list(name="BF", type="number", format="sf:4;dp:3", title=bf.title)
		fields[[length(fields)+1]] <- list(name="properror", type="number", format="sf:4;dp:3", title="% error")
	}

	table <- list()
	table[["title"]]    <- "Bayesian Linear Regression"
	table[["schema"]]   <- list(fields=fields)
	table[["citation"]] <- list("Liang, F. and Paulo, R. and Molina, G. and Clyde, M. A. and Berger, J. O. (2008). Mixtures of g-priors for Bayesian Variable Selection. Journal of the American Statistical Association, 103, pp. 410-423",
															"Rouder, J. N. and Morey, R. D. (in press, Multivariate Behavioral Research). Bayesian testing in regression.")

	#add footnotes to the analysis result
	footnotes <- .newFootnotes()

	message <- paste0("r scale used is: ", options$priorWidth, ".")
	.addFootnote(footnotes, symbol="<em>Note.</em>", text=message)

	table[["footnotes"]] <- as.list(footnotes)

	#initialize variables
	rowsRegressiontest <- list()
	bayesFactorRobustnessPlot <- NULL
	bayesFactorObjectNull <- NULL
	bayesFactorObjectAlternative <- NULL

	if(run)
	{
		status <- .isInputValidRegressionSummaryStatistics(options, nullModelSpecified)

		if(status$ready)
		{
			if(status$error)
			{
				table[["error"]] <- list(errorType = "badData", errorMessage = status$errorMessage)
				row <- status$row
			}
			else
			{
				if (!is.null(state) && !is.null(diff) && ((is.logical(diff) && diff == FALSE) || (is.list(diff) && (diff$bayesFactorType==FALSE &&
					diff$sampleSize==FALSE && diff$numberOfCovariatesNull==FALSE && diff$unadjustedRSquaredNull==FALSE && diff$numberOfCovariatesAlternative==FALSE &&
					diff$unadjustedRSquaredAlternative==FALSE && diff$priorWidth == FALSE))) && !is.null(state$bayesFactorObjectAlternative))
				{
					row <- state$rowsRegressiontest
				}
				else
				{
					if(nullModelSpecified)
					{
						bayesFactorObjectNull <- BayesFactor::linearReg.R2stat(N = options$sampleSize, p=options$numberOfCovariatesNull, R2=options$unadjustedRSquaredNull, rscale = options$priorWidth)
						bayesFactorObjectAlternative <- BayesFactor::linearReg.R2stat(N = options$sampleSize, p=options$numberOfCovariatesAlternative, R2=options$unadjustedRSquaredAlternative, rscale = options$priorWidth)

						BF10 <- exp(bayesFactorObjectAlternative$bf)/exp(bayesFactorObjectNull$bf)

						if (options$bayesFactorType == "BF01")
						{
							BF <- 1/BF10
						}
						else if(options$bayesFactorType == "LogBF10")
						{
							BF <- log(BF10)
						}
						else if(options$bayesFactorType == "BF10")
						{
							BF <- BF10
						}

						row <- list(sampleSize=.clean(options$sampleSize), numberOfCovariatesNull=options$numberOfCovariatesNull, unadjustedRSquaredNull=.clean(options$unadjustedRSquaredNull), numberOfCovariatesAlternative=.clean(options$numberOfCovariatesAlternative), unadjustedRSquaredAlternative=.clean(options$unadjustedRSquaredAlternative), BF=.clean(BF))
					}
					else
					{
						bayesFactorObject <- BayesFactor::linearReg.R2stat(N = options$sampleSize, p=options$numberOfCovariatesAlternative, R2=options$unadjustedRSquaredAlternative, rscale = options$priorWidth)
<<<<<<< HEAD
					BF <- unname(BF10)
					errorEstimate <- unname(bayesFactorObject$properror)
=======
>>>>>>> c5c1bcce

						if (options$bayesFactorType == "BF01")
						{
							BF <- 1/bayesFactorObject$bf
						}
						else if(options$bayesFactorType == "LogBF10")
						{
							BF <- bayesFactorObject$bf
						}
						else if(options$bayesFactorType == "BF10")
						{
							BF <- exp(bayesFactorObject$bf)
						}

						errorEstimate <- bayesFactorObject$properror

						row <- list(sampleSize=.clean(options$sampleSize), numberOfCovariatesAlternative=.clean(options$numberOfCovariatesAlternative), unadjustedRSquaredAlternative=.clean(options$unadjustedRSquaredAlternative), BF=.clean(BF), properror=.clean(errorEstimate))
					}
				}

				###### plots ######
				if(options$plotBayesFactorRobustness)
				{
					if (!is.null(state) && !is.null(diff) && ((is.logical(diff) && diff == FALSE) || (is.list(diff) && (diff$bayesFactorType==FALSE && diff$sampleSize==FALSE && diff$numberOfCovariatesNull==FALSE && diff$unadjustedRSquaredNull==FALSE && diff$priorWidth == FALSE &&
							diff$numberOfCovariatesAlternative==FALSE && diff$unadjustedRSquaredAlternative==FALSE))) && !is.null(state$bayesFactorRobustnessPlot))
					{
						plot <- state$bayesFactorRobustnessPlot
					}
					else
					{
						plot <- list()

						plot[["title"]] <- "Bayes factor Robustness check"
						plot[["width"]]  <- 530
						plot[["height"]] <- 400

						p <- try(silent=FALSE, expr= {

									image <- .beginSaveImage(530, 400)
									.plotBF.robustnessCheck.regression.summaryStatistics(sampleSize=options$sampleSize, numberOfCovariatesAlternative=options$numberOfCovariatesAlternative, nullModelSpecified=nullModelSpecified,
										unadjustedRSquaredAlternative=options$unadjustedRSquaredAlternative, numberOfCovariatesNull=options$numberOfCovariatesNull, unadjustedRSquaredNull=options$unadjustedRSquaredNull,
										rscale=options$priorWidth, BFH1H0=(options$bayesFactorType == "BF10" || options$bayesFactorType=="LogBF10"), BF10post = ifelse((options$bayesFactorType == "BF10" || options$bayesFactorType == "BF01"), .clean(BF), .clean(exp(BF))))
									plot[["data"]] <- .endSaveImage(image)

								})

						if (class(p) == "try-error")
						{
							errorMessage <- .extractErrorMessage(p)
							plot[["error"]] <- list(error="badData", errorMessage= paste("Plotting is not possible:", errorMessage))
						}
					}

					bayesFactorRobustnessPlot <- plot
				}
			}
		}
		else
		{
			row <- status$row
		}

		rowsRegressiontest <- row
	}
	else #init phase
	{
		if (!is.null(state) && !is.null(diff) && ((is.logical(diff) && diff == FALSE) || (is.list(diff) && (diff$bayesFactorType==FALSE &&
				diff$sampleSize==FALSE && diff$numberOfCovariatesAlternative==FALSE && diff$unadjustedRSquaredAlternative==FALSE && diff$priorWidth == FALSE &&
				diff$numberOfCovariatesNull==FALSE && diff$unadjustedRSquaredNull==FALSE))) && !is.null(state$bayesFactorObjectAlternative))
		{
			rowsRegressiontest <- state$rowsRegressiontest
			bayesFactorObjectNull <- state$bayesFactorObjectNull
			bayesFactorObjectAlternative <- state$bayesFactorObjectAlternative

			if(!is.null(state$bayesFactorRobustnessPlot))
			{
				bayesFactorRobustnessPlot <- state$bayesFactorRobustnessPlot
			}
		}
		else
		{
			rowsRegressiontest <- .isInputValidRegressionSummaryStatistics(options, nullModelSpecified)$row
		}

		if(options$plotBayesFactorRobustness)
		{
			if (!is.null(state) && !is.null(diff) && ((is.logical(diff) && diff == FALSE) || (is.list(diff) && (diff$bayesFactorType==FALSE &&
					diff$sampleSize==FALSE && diff$numberOfCovariatesNull==FALSE && diff$unadjustedRSquaredNull==FALSE && diff$numberOfCovariatesAlternative==FALSE &&
					diff$unadjustedRSquaredAlternative==FALSE && diff$priorWidth == FALSE))) && !is.null(state$bayesFactorRobustnessPlot))
			{
				plot <- state$bayesFactorRobustnessPlot
			}
			else
			{
				plot <- list()

				plot[["title"]] <- "Bayes factor Robustness check"
				plot[["width"]]  <- 530
				plot[["height"]] <- 400

				image <- .beginSaveImage(530, 400)
				.plotBF.robustnessCheck.regression.summaryStatistics(BFH1H0=(options$bayesFactorType == "BF10" || options$bayesFactorType=="LogBF10"), dontPlotData= TRUE)
				plot[["data"]] <- .endSaveImage(image)
			}

			bayesFactorRobustnessPlot <- plot
		}
	}

	table[["data"]] <- list(rowsRegressiontest)


	if (options$plotBayesFactorRobustness)
	{
		results[["inferentialPlots"]] <- list(title="Inferential Plot", bayesFactorRobustnessPlot=bayesFactorRobustnessPlot)
	}

	results[["table"]] <- table


	if (perform == "init")
	{
		return(list(results=results, status="inited", state=state))
	}
	else
	{
		return(list(results=results, status="complete", state=list(options=options, results=results, bayesFactorRobustnessPlot=bayesFactorRobustnessPlot,
								rowsRegressiontest=rowsRegressiontest, bayesFactorObjectAlternative=bayesFactorObjectAlternative, bayesFactorObjectNull=bayesFactorObjectNull)))
	}
}


.bayesRegressionSummaryStatistics <- function(options)
{
	bf10 <- try(BayesFactor::linearReg.R2stat(N = options$sampleSize, p=options$numberOfCovariates, R2=options$unadjustedRSquared, rscale = options$priorWidth))
	if (class(bf10) != "try-error") {
		out <- list(bf=exp(bf10[1]), properror=bf10[2])
	} else {
		out <- list(bf=NA, properror=NA)
	}

	return(out)
}


.isInputValidRegressionSummaryStatistics <- function(options, nullModelSpecified)
{
	error <- FALSE
	errorMessage <- NULL
	ready <- TRUE
	row <- NULL

	sampleSizeValue <- options$sampleSize

	if(nullModelSpecified)
	{
		unadjustedRSquaredNullValue <- options$unadjustedRSquaredNull
		numberOfCovariatesNullValue <- options$numberOfCovariatesNull
	}

	numberOfCovariatesAlternativeValue <- options$numberOfCovariatesAlternative
	unadjustedRSquaredAlternativeValue <- options$unadjustedRSquaredAlternative

	if(nullModelSpecified)
	{
		if(numberOfCovariatesNullValue==0 || is.null(numberOfCovariatesNullValue))
		{
			ready <- FALSE
			numberOfCovariatesNullValue <- "."
		}

		if(options$numberOfCovariatesNull!=0 && options$sampleSize!=0)
		{
			if((options$sampleSize - options$numberOfCovariatesNull) < 2)
			{
				error <- TRUE
				errorMessage <- paste("Number of Covariates must be less than N-1 (sample size minus 1)")
			}
		}
	}


	if((sampleSizeValue==0 && numberOfCovariatesAlternativeValue==0 && unadjustedRSquaredAlternativeValue==0) || is.null(unadjustedRSquaredAlternativeValue))
	{
		ready <- FALSE
		unadjustedRSquaredAlternativeValue <- "."
	}

	if(sampleSizeValue==0 || is.null(sampleSizeValue))
	{
		ready <- FALSE
		sampleSizeValue <- "."
	}

	if(numberOfCovariatesAlternativeValue==0 || is.null(numberOfCovariatesAlternativeValue))
	{
		ready <- FALSE
		numberOfCovariatesAlternativeValue <- "."
	}

	if(options$numberOfCovariatesAlternative!=0 && options$sampleSize!=0)
	{
		if((options$sampleSize - options$numberOfCovariatesAlternative) < 2)
		{
			error <- TRUE
			errorMessage <- paste("Number of Covariates must be less than N-1 (sample size minus 1)")
		}
	}


	if(nullModelSpecified)
	{
		row <- list(sampleSize=sampleSizeValue, numberOfCovariatesNull=numberOfCovariatesNullValue, unadjustedRSquaredNull=unadjustedRSquaredNullValue,
								numberOfCovariatesAlternative=numberOfCovariatesAlternativeValue, unadjustedRSquaredAlternative=unadjustedRSquaredAlternativeValue,BF=".")
	}
	else
	{
		row <- list(sampleSize=sampleSizeValue, numberOfCovariatesAlternative=numberOfCovariatesAlternativeValue, unadjustedRSquaredAlternative=unadjustedRSquaredAlternativeValue, BF=".", properror=".")
	}

	list(ready=ready, row=row, error=error, errorMessage=errorMessage)
}


#function to plot the Bayes factor Robustness Check plots
.plotBF.robustnessCheck.regression.summaryStatistics <- function(sampleSize= NULL, numberOfCovariatesNull= NULL, unadjustedRSquaredNull=NULL, numberOfCovariatesAlternative= NULL, unadjustedRSquaredAlternative=NULL, nullModelSpecified=nullModelSpecified,
	BF10post, callback=function(...) 0, formula= NULL, data= NULL, rscale= 1, lwd= 2, cexPoints= 1.4, cexAxis= 1.2, cexYXlab= 1.5,  cexText=1.2, cexLegend= 1.4, lwdAxis= 1.2, cexEvidence= 1.6, BFH1H0 = TRUE, dontPlotData= FALSE)
{
	#### settings ####
	if (rscale == "medium")
	{
		r <- sqrt(2) / 2
	}
	else if (rscale == "wide")
	{
		r <- 1
	}
	else if (rscale == "ultrawide")
	{
		r <- sqrt(2)
	}
	else if (mode(rscale) == "numeric")
	{
		r <- rscale
	}


	par(mar= c(5, 6, 6, 7) + 0.1, las=1)

	if (dontPlotData)
	{
		plot(1, type='n', xlim=0:1, ylim=0:1, bty='n', axes=FALSE, xlab="", ylab="")

		axis(1, at=0:1, labels=FALSE, cex.axis=cexAxis, lwd=lwdAxis, xlab="")
		axis(2, at=0:1, labels=FALSE, cex.axis=cexAxis, lwd=lwdAxis, ylab="")

		if (BFH1H0)
		{
			mtext(text = expression(BF[1][0]), side = 2, las=0, cex = cexYXlab, line= 3.1)
		}
		else
		{
			mtext(text = expression(BF[0][1]), side = 2, las=0, cex = cexYXlab, line= 3.1)
		}

		mtext("r scale", side = 1, cex = cexYXlab, line= 2.5)
		return()
	}

	#### get BFs ###
	if(r > 1.5)
	{
		rValues <- seq(0.0005, 2, length.out = 535)
	}
	else
	{
		rValues <- seq(0.0005, 1.5, length.out = 400)
	}

	# BF10
	BF10 <- vector("numeric", length(rValues))

	if(nullModelSpecified)
	{
		for (i in seq_along(rValues))
		{
			BFNull        <- BayesFactor::linearReg.R2stat(N = sampleSize, p=numberOfCovariatesNull, R2=unadjustedRSquaredNull, rscale = rValues[i])
			BFAlternative <- BayesFactor::linearReg.R2stat(N = sampleSize, p=numberOfCovariatesAlternative, R2=unadjustedRSquaredAlternative, rscale = rValues[i])
			BF <- exp(BFAlternative$bf)/exp(BFNull$bf)
			BF10[i] <- .clean(BF)

			if ( ! .shouldContinue(callback()))
				return()
		}
	}
	else
	{
		for (i in seq_along(rValues))
		{
			BF <- BayesFactor::linearReg.R2stat(N = sampleSize, p=numberOfCovariatesAlternative, R2=unadjustedRSquaredAlternative, rscale = rValues[i])
			BF10[i] <- .clean(exp(BF$bf))

			if ( ! .shouldContinue(callback()))
				return()
		}
	}

	BF10m <-NULL
	BF10mText <- NULL
	BF10w <-NULL
	BF10wText <- NULL
	BF10ultra <-NULL
	BF10ultraText <- NULL

	if(nullModelSpecified)
	{
		# BF10 "medium" prior
		BF10mNull        <- BayesFactor::linearReg.R2stat(N = sampleSize, p=numberOfCovariatesNull, R2=unadjustedRSquaredNull, rscale = sqrt(2) / 2)
		BF10mAlternative <- BayesFactor::linearReg.R2stat(N = sampleSize, p=numberOfCovariatesAlternative, R2=unadjustedRSquaredAlternative, rscale = sqrt(2) / 2)
		BF10m <- .clean(exp(BF10mNull$bf)/exp(BF10mAlternative$bf))
		BF10mText <- BF10m

		# BF10 "wide" prior
		BF10wNull        <- BayesFactor::linearReg.R2stat(N = sampleSize, p=numberOfCovariatesNull, R2=unadjustedRSquaredNull, rscale = 1)
		BF10wAlternative <- BayesFactor::linearReg.R2stat(N = sampleSize, p=numberOfCovariatesAlternative, R2=unadjustedRSquaredAlternative, rscale = 1)
		BF10w <- .clean(exp(BF10wNull$bf)/exp(BF10wAlternative$bf))
		BF10wText <- BF10w

		# BF10 "ultrawide" prior
		BF10ultraNull        <- BayesFactor::linearReg.R2stat(N = sampleSize, p=numberOfCovariatesNull, R2=unadjustedRSquaredNull, rscale = sqrt(2))
		BF10ultraAlternative <- BayesFactor::linearReg.R2stat(N = sampleSize, p=numberOfCovariatesAlternative, R2=unadjustedRSquaredAlternative, rscale = sqrt(2))
		BF10ultra <- .clean(exp(BF10ultraNull$bf)/exp(BF10ultraAlternative$bf))
		BF10ultraText <- BF10ultra
	}
	else
	{
		# BF10 "medium" prior
		BF10m <- BayesFactor::linearReg.R2stat(N = sampleSize, p=numberOfCovariatesAlternative, R2=unadjustedRSquaredAlternative, rscale = sqrt(2) / 2)
		BF10m <- .clean(exp(BF10m$bf))
		BF10mText <- BF10m

		# BF10 "wide" prior
		BF10w <- BayesFactor::linearReg.R2stat(N = sampleSize, p=numberOfCovariatesAlternative, R2=unadjustedRSquaredAlternative, rscale = 1)
		BF10w <- .clean(exp(BF10w$bf))
		BF10wText <- BF10w

		# BF10 "ultrawide" prior
		BF10ultra <- BayesFactor::linearReg.R2stat(N = sampleSize, p=numberOfCovariatesAlternative, R2=unadjustedRSquaredAlternative, rscale = sqrt(2))
		BF10ultra <- .clean(exp(BF10ultra$bf))
		BF10ultraText <- BF10ultra
	}
print(BF10post)
	# BF10 user prior
	BF10user <- BF10post
	BF10userText <- BF10user

	if (!(.shouldContinue(callback())))
	{
		return()
	}

	####################### scale y axis ###########################

	BF <- c(BF10, BF10m, BF10w, BF10ultra, BF10user)

	if (!BFH1H0) {

		BF <- 1 / BF
		BF10 <- 1 / BF10
		BF10m  <- 1 / BF10m
		BF10w <- 1 / BF10w
		BF10ultra <- 1 / BF10ultra
	}

	# y-axis labels larger than 1
	y1h <- "1"
	i <- 1

	while (eval(parse(text= y1h[i])) < max(BF10))
	{
		if (grepl(pattern = "e",y1h[i]))
		{
			newy <- paste(strsplit(y1h[i], split = "+", fixed=TRUE)[[1]][1], "+", as.numeric(strsplit(y1h[i],split = "+", fixed=TRUE)[[1]][2])+1, sep="")
		}
		else
		{
			newy <- paste(y1h[i], "0", sep= "")
		}

		if (eval(parse(text=newy)) >= 10^6)
		{
			newy <- format(as.numeric(newy), digits= 3, scientific = TRUE)
		}

		y1h <- c(y1h, newy)
		i <- i + 1
	}

	y3h <- "3"
	i <- 1

	while (eval(parse(text= y3h[i])) < max(BF10))
	{
		if (grepl(pattern = "e",y3h[i]))
		{
			newy <- paste(strsplit(y3h[i], split = "+", fixed=TRUE)[[1]][1], "+", as.numeric(strsplit(y3h[i],split = "+", fixed=TRUE)[[1]][2])+1, sep="")
		}
		else
		{
			newy <- paste(y3h[i], "0", sep= "")
		}

		if (as.numeric(newy) >= 10^6)
		{
			newy <- format(as.numeric(newy), digits= 3, scientific = TRUE)
		}

		y3h <- c(y3h, newy)
		i <- i + 1
	}

	yhigh <- vector("numeric", length(y1h) + length(y3h))
	o <- 1
	e <- 1

	for (i in seq_along(yhigh))
	{
		if (i %% 2 == 1)
		{
			yhigh[i] <- y1h[o]
			o <- o + 1
		}

		if (i %% 2 == 0)
		{
			yhigh[i] <- y3h[e]
			e <- e + 1
		}
	}

	yhighLab <- as.character(yhigh)

	# y-axis labels smaller than 1
	y1l <- "1/1"
	i <- 1

	while (eval(parse(text= y1l[i])) > min(BF10))
	{
		if (grepl(pattern = "e",y1l[i]))
		{
			newy <- paste(strsplit(y1l[i], split = "+", fixed=TRUE)[[1]][1], "+", as.numeric(strsplit(y1l[i],split = "+", fixed=TRUE)[[1]][2])+1, sep="")
		}
		else
		{
			newy <- paste(y1l[i], "0", sep= "")
		}

		if (eval(parse(text= newy)) <= 10^(-6))
		{
			newy <- format(eval(parse(text=newy)), digits= 3, scientific = TRUE)
			newy <-  sub("-", "+", x = newy)
			newy <- paste0("1/", newy)
		}

		y1l <- c(y1l, newy)
		i <- i + 1
	}

	y3l <- "1/3"
	i <- 1

	while (eval(parse(text= y3l[i])) > min(BF10))
	{
		if (grepl(pattern = "e",y3l[i]))
		{
			newy <- paste(strsplit(y3l[i], split = "+", fixed=TRUE)[[1]][1], "+", as.numeric(strsplit(y3l[i],split = "+", fixed=TRUE)[[1]][2])+1, sep="")
		}
		else
		{
			newy <- paste(y3l[i], "0", sep= "")
		}

		if (newy == "1/3e+9")
		{
			newy <- "1/3e+09"
		}

		if (eval(parse(text= newy)) <= 10^(-6) & eval(parse(text= newy)) > 10^(-9))
		{
			newy <- format(eval(parse(text=newy)), digits= 3, scientific = TRUE)
			newy <- paste(substring(newy, 1, nchar(newy)-1), as.numeric(substring(newy, nchar(newy), nchar(newy)))-1,sep="")
			newy <- sub(".33", "", newy)
			newy <-  sub("-", "+", x = newy)
			newy <- paste0("1/", newy)
		}

		y3l <- c(y3l, newy)
		i <- i + 1
	}

	ylow <- vector("numeric", length(y1l) + length(y3l))
	o <- 1
	e <- 1

	if ( ! .shouldContinue(callback()))
	{
		return()
	}

	for (i in seq_along(ylow))
	{
		if (i %% 2 == 1)
		{
			ylow[i] <- y1l[o]
			o <- o + 1
		}
		if (i %% 2 == 0)
		{
			ylow[i] <- y3l[e]
			e <- e + 1
		}
	}

	yLab <- c(rev(ylow[-1]), yhighLab)

	# remove 3's if yLab vector is too long
	omit3s <- FALSE

	if (length(yLab) > 9)
	{
		omit3s <- TRUE

		ind <- which(yLab == "3")

		yLabsHigh <- yLab[ind:length(yLab)]

		if (length(yLabsHigh) > 1)
		{
			yLabsHigh <- yLabsHigh[seq(2, length(yLabsHigh),2)]
		}
		else
		{
			yLabsHigh <- character(0)
		}

		yLabsLow <- yLab[1:(ind-1)]
		yLabsLow <- yLabsLow[-grep(pattern = "/3", x = yLab)]

		yLab1s <- c(yLabsLow, yLabsHigh)

		if (max(BF10) > eval(parse(text= yLab1s[length(yLab1s)])))
		{
			for (i in 1:2)
			{
				if (grepl(pattern = "e",yLab1s[length(yLab1s)]))
				{
					newy <-  paste(strsplit(yLab1s[length(yLab1s)], split = "+", fixed=TRUE)[[1]][1], "+", as.numeric(strsplit(yLab1s[length(yLab1s)],
					split = "+", fixed=TRUE)[[1]][2])+1, sep="")
				}
				else
				{
					newy <- paste(yLab1s[length(yLab1s)], "0", sep= "")
				}

				if (eval(parse(text=newy)) >= 10^6)
				{
					newy <- format(eval(parse(text=newy)), digits= 3, scientific = TRUE)
				}

				yLab1s <- c(yLab1s, newy)
			}
		}

		if (max(BF10) > eval(parse(text= yLab1s[length(yLab1s)-1])))
		{
			if (grepl(pattern = "e",yLab1s[length(yLab1s)]))
			{
				newy <-  paste(strsplit(yLab1s[length(yLab1s)], split = "+", fixed=TRUE)[[1]][1], "+", as.numeric(strsplit(yLab1s[length(yLab1s)],
				split = "+", fixed=TRUE)[[1]][2])+1, sep="")
			}
			else
			{
				newy <- paste(yLab1s[length(yLab1s)], "0", sep= "")
			}

			if (eval(parse(text=newy)) >= 10^6)
			{
				newy <- format(eval(parse(text=newy)), digits= 3, scientific = TRUE)
			}

			yLab1s <- c(yLab1s, newy)
		}

		if (yLab1s[1] == "1")
		{
			yLab1s <- c(paste0(yLab1s[1], "/", "10"), yLab1s)
		}
		if (yLab1s[length(yLab1s)] == "1")
		{
			yLab1s <- c(yLab1s, "10")
		}

		if (min(BF10) < eval(parse(text= yLab1s[1])))
		{
			for (i in 1:2)
			{
				if (grepl(pattern = "e",yLab1s[1]))
				{
					newy <- paste(strsplit(yLab1s[1], split = "+", fixed=TRUE)[[1]][1], "+", as.numeric(strsplit(yLab1s[1],split = "+", fixed=TRUE)[[1]][2])+1, sep="")
				}
				else
				{
					newy <- paste(yLab1s[1], "0", sep= "")
				}

				if (eval(parse(text= newy)) <= 10^(-6))
				{
					newy <- format(eval(parse(text=newy)), digits= 3, scientific = TRUE)
					newy <-  sub("-", "+", x = newy)
					newy <- substring(newy, nchar(newy)-4, nchar(newy))
					newy <- paste0("1/", newy)
				}
			}

			yLab1s <- c(newy, yLab1s)
		}

		if (min(BF10) < eval(parse(text= yLab1s[2])))
		{
			if (grepl(pattern = "e",yLab1s[1]))
			{
				newy <- paste(strsplit(yLab1s[1], split = "+", fixed=TRUE)[[1]][1], "+", as.numeric(strsplit(yLab1s[1],split = "+", fixed=TRUE)[[1]][2])+1, sep="")
			}
			else
			{
				newy <- paste(yLab1s[1], "0", sep= "")
			}

			if (eval(parse(text= newy)) <= 10^(-6))
			{
				newy <- format(eval(parse(text=newy)), digits= 3, scientific = TRUE)
				newy <-  sub("-", "+", x = newy)
				newy <- substring(newy, nchar(newy)-4, nchar(newy))
				newy <- paste0("1/", newy)
			}


			yLab1s <- c(newy, yLab1s)
		}

		yLab <- yLab1s
	}

	if (!(.shouldContinue(callback())))
	{
		return()
	}

	while (length(yLab) > 9)
	{
		ind <- which(yLab == "1")

		if (ind == 1)
		{
			yLabLow <- character(0)
		}
		else
		{
			yLabLow <- yLab[1:(ind-1)]
		}

		if (ind == length(yLab))
		{
			yLabHigh <- character(0)
		}
		else
		{
			yLabHigh <- yLab[(ind+1):length(yLab)]
		}

		if (length(yLabLow) > 1)
		{
			yLabLow <- yLabLow[seq(length(yLabLow)-1, 1, -2)]
		}
		else
		{
			yLabLow <- yLabLow
		}

		if (length(yLabHigh) > 1)
		{
			yLabHigh <- yLabHigh[seq(2, length(yLabHigh), 2)]
		}
		else
		{
			yLabHigh <- yLabHigh
		}

		if (length(yLabLow) == 1)
		{
			yLabLow <- paste("1/", yLabHigh[1], sep="")
		}

		if (length(yLabHigh) == 1)
		{
			yLabHigh <- strsplit(x = yLabLow[1], "/", fixed=TRUE)[[1]][2]
		}

		yLab <- c(rev(yLabLow), "1", yLabHigh)
	}

	if (!(.shouldContinue(callback())))
	{
		return()
	}

	while (eval(parse(text=yLab[2])) > min(BF10))
	{
		interval <- as.numeric(strsplit(format(eval(parse(text=yLab[1])), digits=3, scientific=TRUE), "-", fixed= TRUE)[[1]][2]) - as.numeric(strsplit(format(eval(parse(text=yLab[2])), digits=3, scientific=TRUE), "-", fixed= TRUE)[[1]][2])
		pot <- as.numeric(strsplit(format(eval(parse(text=yLab[1])), digits=3, scientific=TRUE), "-", fixed= TRUE)[[1]][2]) + interval

		if (nchar(pot) == 1)
		{
			pot <- paste("0", pot, sep="")
		}

		newy <- paste("1/1e", "+", pot, sep="")
		yLab <- c(newy, yLab)
	}

	while (eval(parse(text=yLab[length(yLab)-1])) < max(BF10))
	{
		interval <- as.numeric(strsplit(format(eval(parse(text=yLab[length(yLab)])), digits=3, scientific=TRUE), "+", fixed= TRUE)[[1]][2]) - as.numeric(strsplit(format(eval(parse(text=yLab[length(yLab)-1])), digits=3, scientific=TRUE), "+", fixed= TRUE)[[1]][2])
		pot <- as.numeric(strsplit(format(eval(parse(text=yLab[length(yLab)])), digits=3, scientific=TRUE), "+", fixed= TRUE)[[1]][2]) + interval

		if (nchar(pot) == 1)
		{
			pot <- paste("0", pot, sep="")
		}

		newy <- paste(strsplit(format(eval(parse(text=yLab[length(yLab)])), digits=3, scientific=TRUE), "+", fixed= TRUE)[[1]][1], "+", pot, sep="")
		yLab <- c( yLab, newy)
	}

	yAt <- vector("numeric", length(yLab))

	for (i in seq_along(yLab))
	{
		yAt[i] <- log(eval(parse(text= yLab[i])))
	}

	####################### plot ###########################

	if(r > 1.5)
	{
		xLab <- c(0, 0.25, 0.5, 0.75, 1, 1.25, 1.5, 1.75, 2)
	}
	else
	{
		xLab <- c(0, 0.25, 0.5, 0.75, 1, 1.25, 1.5)
	}
	xlim <- range(xLab)
	ylow <- log(eval(parse(text= yLab[1])))
	yhigh <- log(eval(parse(text= yLab[length(yLab)])))
	ylim <- c(ylow, yhigh)

	plot(1,1, xlim= xlim, ylim= ylim, ylab= "", xlab="", type= "n", axes= FALSE)

	for (i in seq_along(yAt))
	{
		lines(x= xlim, y= rep(yAt[i], 2), col='darkgrey', lwd= 1.3, lty=2)
	}

	lines(xlim, rep(0, 2), lwd= lwd)

	axis(1, at= xLab, labels = xLab, cex.axis= cexAxis, lwd= lwdAxis)
	axis(2, at= yAt, labels= yLab, cex.axis= cexAxis, lwd= lwdAxis)

	# enable plotting in margin
	par(xpd= TRUE)
	xx <- grconvertX(0.79, "ndc", "user")

	yAthigh <- yAt[yAt >= 0]

	if (!omit3s & eval(parse(text= yLab[1])) >= 1/300 & eval(parse(text= yLab[length(yLab)])) <= 300)
	{
		for (i in 1:(length(yAthigh)-1))
		{
			yy <- mean(c(yAthigh[i], yAthigh[i+1]))

			if (yAthigh[i] == log(1))
			{
				text(x = xx, yy,"Anecdotal", pos= 4, cex= cexText)
			}
			if (yAthigh[i] == log(3))
			{
				text(x = xx, yy,"Moderate", pos= 4, cex= cexText)
			}
			if (yAthigh[i] == log(10))
			{
				text(x = xx, yy,"Strong", pos= 4, cex= cexText)
			}
			if (yAthigh[i] == log(30))
			{
				text(x = xx, yy,"Very strong", pos= 4, cex= cexText)
			}
			if (yAthigh[i] == log(100))
			{
				text(x = xx, yy,"Extreme", pos= 4, cex= cexText)
			}
		}

		yAtlow <- rev(yAt[yAt <= 0])

		for (i in 1:(length(yAtlow)-1))
		{
			yy <- mean(c(yAtlow[i], yAtlow[i+1]))

			if (yAtlow[i] == log(1))
			{
				text(x = xx, yy,"Anecdotal", pos= 4, cex= cexText)
			}
			if (yAtlow[i] == log(1/3))
			{
				text(x = xx, yy,"Moderate", pos= 4, cex= cexText)
			}
			if (yAtlow[i] == log(1/10))
			{
				text(x = xx, yy,"Strong", pos= 4, cex= cexText)
			}
			if (yAtlow[i] == log(1/30))
			{
				text(x = xx, yy,"Very strong", pos= 4, cex= cexText)
			}
			if (yAtlow[i] == log(1/100))
			{
				text(x = xx, yy,"Extreme", pos= 4, cex= cexText)
			}
		}

		axis(side=4, at= yAt,tick=TRUE,las=2, cex.axis= cexAxis, lwd= lwdAxis, labels=FALSE, line= -0.6)

		xx <- grconvertX(0.96, "ndc", "user")
		yy <- grconvertY(0.5, "npc", "user")
		text(xx, yy, "Evidence", srt= -90, cex= cexEvidence)
	}

	if (omit3s)
	{
		if (eval(parse(text= yLab[1])) <= 1/10^6)
		{
			line <- 4.75

		}
		else
		{
			line <- 4.3
		}

		if (BFH1H0)
		{
			mtext(text = expression(BF[1][0]), side = 2, las=0, cex = cexYXlab, line= line)
		}
		else
		{
			mtext(text = expression(BF[0][1]), side = 2, las=0, cex = cexYXlab, line= line)
		}
	}

	if (omit3s == FALSE)
	{
		if (BFH1H0)
		{
			mtext(text = expression(BF[1][0]), side = 2, las=0, cex = cexYXlab, line= 3.1)
		}
		else
		{
			mtext(text = expression(BF[0][1]), side = 2, las=0, cex = cexYXlab, line= 3.1)
		}
	}

	mtext("r scale", side = 1, cex = cexYXlab, line= 2.5)

	xx <- grconvertX(0.1, "npc", "user")
	yy1 <- yAt[length(yAt)-1]
	yy2 <- yAt[length(yAt)]
	yya1 <- yy1 + 1/4 * diff(c(yy1, yy2))
	yya2 <- yy1 + 3/4* diff(c(yy1, yy2))

	arrows(xx, yya1, xx, yya2, length = 0.1, code = 2, lwd= lwd)

	xxt <- grconvertX(0.28, "npc", "user")

	if (BFH1H0)
	{
		text(xxt, mean(c(yya1, yya2)), labels = "Evidence for H1", cex= cexText)
	}
	else
	{
		text(xxt, mean(c(yya1, yya2)), labels = "Evidence for H0", cex= cexText)
	}

	yy1 <- yAt[2]
	yy2 <- yAt[1]
	yya1 <- yy1 + 1/4 * diff(c(yy1, yy2))
	yya2 <- yy1 + 3/4 * diff(c(yy1, yy2))

	arrows(xx, yya1, xx, yya2, length = 0.1, code = 2, lwd= lwd)

	if (BFH1H0)
	{
		text(xxt, mean(c(yya1, yya2)), labels = "Evidence for H0", cex= cexText)
	}
	else
	{
		text(xxt, mean(c(yya1, yya2)), labels = "Evidence for H1", cex= cexText)
	}

	if ((! .shouldContinue(callback())))
	{
		return()
	}

	# display BF10
	lines(rValues,log(BF10), col="black", lwd = 2.7)

	# display "wide", user, and "ultrawide" prior BFs
	points(r, log(BF10user), pch=21, bg="grey", cex= cexPoints, lwd = 1.3) # user prior
	points(1, log(BF10w), pch=21, bg= "black", cex= 1.1, lwd= 1.3) # "wide" prior
	points(sqrt(2), log(BF10ultra), pch=21, bg= "white", cex= 1.1, lwd= 1.3) # "ultrawide" prior

	#### add legend
	# BF values
	# BFuser

	if (BFH1H0)
	{
		BF01userText <- 1 / BF10userText
	}
	else
	{
		BF10userText <- 1 / BF10userText
		BF01userText <- 1 / BF10userText
	}

	if (BF10userText >= 1000000 | BF01userText >= 1000000)
	{
		BF10usert <- format(BF10userText, digits= 4, scientific = TRUE)
		BF01usert <- format(BF01userText, digits= 4, scientific = TRUE)
	}

	if (BF10userText < 1000000 & BF01userText < 1000000)
	{
		BF10usert <- formatC(BF10userText, 3, format = "f")
		BF01usert <- formatC(BF01userText, 3, format = "f")
	}

	if( BF10userText >= BF01userText)
	{
		userBF <- bquote(BF[10]==.(BF10usert))
	}
	else
	{
		userBF <- bquote(BF[0][1]==.(BF01usert))
	}

	# BFwide
	BF01wText <- 1 / BF10wText

	if (BF10wText >= 1000000 | BF01wText >= 1000000)
	{
		BF10wt <- format(BF10wText, digits= 4, scientific = TRUE)
		BF01wt <- format(BF01wText, digits= 4, scientific = TRUE)
	}
	if (BF10wText < 1000000 & BF01wText < 1000000)
	{
		BF10wt <- formatC(BF10wText, 3, format = "f")
		BF01wt <- formatC(BF01wText, 3, format = "f")
	}

	if (BF10wText >= BF01wText)
	{
		wBF <- bquote(BF[10]==.(BF10wt))
	}
	else
	{
		wBF <- bquote(BF[0][1]==.(BF01wt))
	}

	# BFultrawide
	BF01ultraText <- 1 / BF10ultraText

	if (BF10ultraText >= 1000000 | BF01ultraText >= 1000000)
	{
		BF10ultrat <- format(BF10ultraText, digits= 4, scientific = TRUE)
		BF01ultrat <- format(BF01ultraText, digits= 4, scientific = TRUE)
	}
	if (BF10ultraText < 1000000 & BF01ultraText < 1000000)
	{
		BF10ultrat <- formatC(BF10ultraText, 3, format = "f")
		BF01ultrat <- formatC(BF01ultraText, 3, format = "f")
	}

	if (BF10ultraText >= BF01ultraText)
	{
		ultraBF <- bquote(BF[10]==.(BF10ultrat))
	}
	else
	{
		ultraBF <- bquote(BF[0][1]==.(BF01ultrat))
	}

	xx <- grconvertX(0.2, "ndc", "user")
	yy <- grconvertY(0.965, "ndc", "user")

	BFind <- sort(c(BF10userText, BF10ultraText, BF10wText), decreasing = TRUE, index.return=TRUE)$ix
	BFsort <- sort(c(BF10userText, BF10ultraText, BF10wText), decreasing = TRUE, index.return=TRUE)$x

	legend <- c("user prior:", "ultrawide prior:", "wide prior:")
	pt.bg <-  c("grey", "white", "black")
	pt.cex <-  c(cexPoints, 1.1, 1.1)

	legend(xx, yy, legend = legend[BFind], pch=rep(21,3), pt.bg= pt.bg[BFind], bty= "n", cex= cexLegend, lty=rep(NULL,3), pt.lwd=rep(1.3,3), pt.cex= pt.cex[BFind])

	xx <- grconvertX(0.5, "ndc", "user")
	y1 <- grconvertY(0.902, "ndc", "user")
	y2 <- grconvertY(0.852, "ndc", "user")
	y3 <- grconvertY(0.802, "ndc", "user")
	yy <- c(y1, y2, y3)

	text(xx, yy[BFsort== BF10userText], userBF, cex= 1.3,pos = 4)
	text(xx, yy[BFsort== BF10ultraText], ultraBF, cex= 1.3, pos= 4)
	text(xx, yy[BFsort== BF10wText], wBF, cex= 1.3, pos= 4)
}<|MERGE_RESOLUTION|>--- conflicted
+++ resolved
@@ -144,11 +144,8 @@
 					else
 					{
 						bayesFactorObject <- BayesFactor::linearReg.R2stat(N = options$sampleSize, p=options$numberOfCovariatesAlternative, R2=options$unadjustedRSquaredAlternative, rscale = options$priorWidth)
-<<<<<<< HEAD
 					BF <- unname(BF10)
 					errorEstimate <- unname(bayesFactorObject$properror)
-=======
->>>>>>> c5c1bcce
 
 						if (options$bayesFactorType == "BF01")
 						{
@@ -463,6 +460,13 @@
 	BF10ultra <-NULL
 	BF10ultraText <- NULL
 
+	BF10m <-NULL
+	BF10mText <- NULL
+	BF10w <-NULL
+	BF10wText <- NULL
+	BF10ultra <-NULL
+	BF10ultraText <- NULL
+
 	if(nullModelSpecified)
 	{
 		# BF10 "medium" prior
