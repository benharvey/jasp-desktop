--- conflicted
+++ resolved
@@ -1,6 +1,4 @@
 
-<<<<<<< HEAD
-=======
 .descriptivesKurtosis <- function(x) {
 
 	# Kurtosis function as in SPSS: 
@@ -106,7 +104,6 @@
 	lines(density$x[density$x>= min(ax1) & density$x <= max(ax1)], density$y[density$x>= min(ax1) & density$x <= max(ax1)], lwd= lwd)
 }
 
->>>>>>> abacfce0
 Descriptives <- function(dataset=NULL, options, perform="run", callback=function(...) 0, ...) {
 
 	variables <- unlist(options$main$fields)
@@ -729,109 +726,3 @@
 		return(list(results=results, status="complete"))
 	}
 }
-
-
-.descriptivesKurtosis <- function(x) {
-
-	# Kurtosis function as in SPSS: 
-	# http://www.ats.ucla.edu/stat/mult_pkg/faq/general/kurtosis.htm
-	# http://en.wikipedia.org/wiki/Kurtosis#Estimators_of_population_kurtosis
-	
-	n <- length(x)
-	s4 <- sum((x - mean(x))^4)
-	s2 <- sum((x - mean(x))^2)
-	v <- s2 / (n-1)
-	a <- (n * (n + 1)) / ((n - 1) * (n - 2) * (n - 3))
-	b <- s4 / (v^2)
-	c <- (-3 * (n - 1)^2) / ((n - 2) * (n - 3))
-	kurtosis <- a * b + c
-	return(kurtosis)
-}
-
-.descriptivesSkewness <- function(x) {
-
-	# Skewness function as in SPSS (for samlpes spaces): 
-	# http://suite101.com/article/skew-and-how-skewness-is-calculated-in-statistical-software-a231005
-	
-	n <- length(x)
-	m <- mean(x)
-	s <- sd(x) 
-	z <- (x - m) / s  # z scores
-	a <- n / ((n - 1) * (n - 2))
-	skewness <- sum(z^3) * a
-	return(skewness)
-}
-
-.descriptivesSES <- function(x) {
-
-	# Standard Error of Skewness
-	# Formula found http://web.ipac.caltech.edu/staff/fmasci/home/statistics_refs/SkewStatSignif.pdf
-	
-	n <- length(x)
-	SES <- sqrt((6 * n * (n - 1) / ((n - 2) * (n + 1) * (n + 3))))
-	return(SES)
-}
-
-.descriptivesSEK <- function(x) {
-
-	# Standard Error of Kurtosis
-	# Formula found http://web.ipac.caltech.edu/staff/fmasci/home/statistics_refs/SkewStatSignif.pdf
-	
-	n <- length(x)
-	SEK <- 2 * .descriptivesSES(x) * sqrt((n^2 - 1) / ((n - 3) * (n + 5)))
-	return(SEK)
-} 
-
-.barplotJASP <- function(column, variable){
-
-	yticks <- seq(0,max(summary(column)),1)
-	yticks <- pretty(yticks)
-	
-	yLabs <- vector("character", length(yticks))
-	
-	for(i in seq_along(yticks)){
-		
-		if(yticks[i] < 10^6){
-			
-			yLabs[i] <- format(yticks[i], digits= 3, scientific = FALSE)
-			
-		} else{
-			
-			yLabs[i] <- format(yticks[i], digits= 3, scientific = TRUE)
-			
-		}		
-	}
-	
-	distLab <- max(nchar(yLabs))/1.8
-	
-	par(mar= c(5, 7.2, 4, 2) + 0.1)
-	barplot(summary(column), cex.names= 1.3, axes= FALSE, ylim= range(yticks))
-	axis(2, las=1, at= yticks, labels= yLabs, cex.axis= 1.4)
-	mtext(text = variable, side = 1, cex=1.5, line = 3)
-	mtext(text = "Frequency", side = 2, cex=1.5, line = distLab+2, las=0)
-}
-
-.plotMarginal <- function(variable, variableName, cexYlab= 1.3, lwd= 2, rugs= FALSE){
-
-	par(mar= c(5, 4.5, 4, 2) + 0.1)
-	
-	density <- density(variable)
-	h <- hist(variable, plot = FALSE)
-	jitVar <- jitter(variable)
-	yhigh <- max(max(h$density), max(density$y))
-	ylow <- 0
-	xticks <- pretty(c(variable, h$breaks), min.n= 3)
-	
-	plot(1, xlim= range(xticks), ylim= c(ylow, yhigh), type="n", axes=FALSE, ylab="", xlab="")
-	h <- hist(variable, freq=F, main = "", ylim= c(ylow, yhigh), xlab = "", ylab = " ", axes = F, col = "grey", add= TRUE, nbreaks= round(length(variable)/5))
-	ax1 <- axis(1, line = 0.3, at= xticks, lab= xticks, cex.axis = 1.2)
-	mtext(text = variableName, side = 1, cex=1.5, line = 3)
-	par(las=0)
-	ax2 <- axis(2, at = c(0, max(max(h$density), max(density$y))/2, max(max(h$density), max(density$y))) , labels = c("", "Density", ""), lwd.ticks=0, pos= range(ax1)- 0.05*diff(range(ax1)), mgp=c(3,0.2,0), cex.axis= 1.5, mgp= c(3, 0.7, 0))
-	
-	if(rugs){
-		rug(jitVar)
-	}
-	
-	lines(density$x[density$x>= min(ax1) & density$x <= max(ax1)], density$y[density$x>= min(ax1) & density$x <= max(ax1)], lwd= lwd)
-}
