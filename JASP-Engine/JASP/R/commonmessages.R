--- conflicted
+++ resolved
@@ -17,15 +17,7 @@
 
 .messages <- function(class, type) {
   
-<<<<<<< HEAD
-  messages$error$varCovMatrix <- "Dataset is not a proper variance-covariance matrix. Please load only a positive definite symmetrical matrix as your dataset."
-  
-  
-  messages$notes$leveneSign <- "Levene's test is significant (p < .05), suggesting a violation of the equal variance assumption"
-  return(messages[[type]][[id]])
-}
-# TODO: add citations, titles, (foot)notes, additional error messages
-=======
+
   m <- list()
   
   ### Error general
@@ -56,4 +48,3 @@
   return(m[[class]][[type]])
 
 }
->>>>>>> 9025224d
