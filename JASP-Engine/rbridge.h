--- conflicted
+++ resolved
@@ -42,16 +42,6 @@
  * application, and the R analyses
  */
 extern "C" {
-<<<<<<< HEAD
-	RBridgeColumn* STDCALL rbridge_readDataSet(RBridgeColumnType* columns, int colMax);
-	char** STDCALL rbridge_readDataColumnNames(int *colMax);
-	RBridgeColumnDescription* STDCALL rbridge_readDataSetDescription(RBridgeColumnType* columns, int colMax);
-	bool STDCALL rbridge_test(char** root);
-	bool STDCALL rbridge_requestStateFileSource(const char **root, const char **relativePath);
-	bool STDCALL rbridge_requestTempFileName(const char* extensionAsString, const char **root, const char **relativePath);
-	const char* STDCALL rbridge_requestTempRootName();
-	bool STDCALL rbridge_runCallback(const char* in, int progress, const char** out);
-=======
 	RBridgeColumn*				STDCALL rbridge_readDataSet(RBridgeColumnType* columns, int colMax, bool obeyFilter);
 	RBridgeColumn*				STDCALL rbridge_readFullDataSet(int * colMax);
 	RBridgeColumn*				STDCALL rbridge_readFilterDataSet(int * colMax);
@@ -60,9 +50,8 @@
 	bool						STDCALL rbridge_test(char** root);
 	bool						STDCALL rbridge_requestStateFileSource(const char **root, const char **relativePath);
 	bool						STDCALL rbridge_requestTempFileName(const char* extensionAsString, const char **root, const char **relativePath);
+	const char*			STDCALL rbridge_requestTempRootName();
 	bool						STDCALL rbridge_runCallback(const char* in, int progress, const char** out);
-
->>>>>>> 114a677b
 }
 
 	typedef boost::function<std::string (const std::string &, int progress)> RCallback;
