--- conflicted
+++ resolved
@@ -63,13 +63,9 @@
 
 	std::string rbridge_run(const std::string &name, const std::string &title, bool &requiresInit, const std::string &dataKey, const std::string &options, const std::string &resultsMeta, const std::string &stateKey, const std::string &perform = "run", int ppi = 96, RCallback callback = NULL);
 	std::string rbridge_saveImage(const std::string &name, const std::string &type, const int &height, const int &width, const int ppi = 96);
-<<<<<<< HEAD
-	std::string	rbridge_check();
-=======
 	std::string rbridge_editImage(const std::string &name, const std::string &type, const int &height, const int &width, const int ppi = 96);
+	std::string rbridge_check();
 
-	std::string rbridge_check();
->>>>>>> 815fff48
 
 	void freeRBridgeColumns(RBridgeColumn *columns, int colMax);
 	void freeRBridgeColumnDescription(RBridgeColumnDescription* columns, int colMax);
