--- conflicted
+++ resolved
@@ -85,14 +85,8 @@
 
 	Json::Value _analysisResults;
 
-<<<<<<< HEAD
-	IPCChannel *_channel;
-	DataSet *_dataSet;
-=======
 	IPCChannel *_channel = NULL;
 	DataSet *_dataSet = NULL;
-	std::string _engineInfo;
->>>>>>> 114a677b
 
 	int _slaveNo = 0;
 
